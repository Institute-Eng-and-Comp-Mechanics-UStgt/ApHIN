import os
import matplotlib.pyplot as plt
import numpy as np
from collections import namedtuple
from aphin.utils.configuration import Configuration
import aphin.utils.visualizations as aphin_vis

# Constants
N_STATES = 2
N_TRAJECTORIES = 6
TRAJECTORY_INDEX = 4

# Define a named tuple for experiment properties
Experiment = namedtuple("Experiment", ["file_path", "linestyle", "color"])


def load_experiment_results(result_dir, experiments):
    """Load results for all experiments."""
    results = {}
    for key, experiment in experiments.items():
        file_dir = os.path.join(result_dir, "..", experiment.file_path)
        if not os.path.exists(file_dir):
            raise FileNotFoundError(
                f"Results file for experiment '{key}' not found at {file_dir}"
            )
        data = np.genfromtxt(file_dir, delimiter=",", skip_header=1)
        t = data[:, 0]
        x = (
            data[:, 1 : N_STATES * N_TRAJECTORIES + 1]
<<<<<<< HEAD
            .reshape(1000, N_STATES, N_TRAJECTORIES)
            .transpose([2, 0, 1])
        )
        dxdt = (
            data[:, N_STATES * N_TRAJECTORIES + 1 : (2 * N_STATES * N_TRAJECTORIES + 1)]
            .reshape(1000, N_STATES, N_TRAJECTORIES)
            .transpose([2, 0, 1])
        )
        dxddt = (
            data[:, (2 * N_STATES * N_TRAJECTORIES + 1) :]
            .reshape(1000, N_STATES, N_TRAJECTORIES)
            .transpose([2, 0, 1])
=======
            .reshape(1000, N_TRAJECTORIES, N_STATES)
            .transpose([1, 0, 2])
        )
        dxdt = (
            data[:, N_STATES * N_TRAJECTORIES + 1 : (2 * N_STATES * N_TRAJECTORIES + 1)]
            .reshape(1000, N_TRAJECTORIES, N_STATES)
            .transpose([1, 0, 2])
        )
        dxddt = (
            data[:, (2 * N_STATES * N_TRAJECTORIES + 1) :]
            .reshape(1000, N_TRAJECTORIES, N_STATES)
            .transpose([1, 0, 2])
>>>>>>> d91c97e0
        )
        results[key] = dict(t=t, x=x, dxdt=dxdt, dxddt=dxddt)
    return results


def plot_trajectories(results, experiments):
    """Plot state, velocity, and acceleration trajectories."""
    pend_dir = os.path.dirname(__file__)

    fig, axs = plt.subplots(3, N_STATES)
    for key, result in results.items():
        experiment = experiments[key]
        for state_index, state_name in enumerate(["x", "y"]):
            axs[0, state_index].plot(
                result["t"],
                result["x"][TRAJECTORY_INDEX, :, state_index],
                linestyle=experiment.linestyle,
                color=experiment.color,
            )
            axs[1, state_index].plot(
                result["t"],
                result["dxdt"][TRAJECTORY_INDEX, :, state_index],
                linestyle=experiment.linestyle,
                color=experiment.color,
            )
            axs[2, state_index].plot(
                result["t"],
                result["dxddt"][TRAJECTORY_INDEX, :, state_index],
                linestyle=experiment.linestyle,
                color=experiment.color,
            )
            axs[0, state_index].set_ylabel(f"${{\\rho}}_{state_name}$")
            axs[1, state_index].set_ylabel(f"$\\dot{{\\rho}}_{state_name}$")
            axs[2, state_index].set_xlabel("time in s")
            axs[2, state_index].set_ylabel(f"$\\ddot{{\\rho}}_{state_name}$")
    fig.legend(
        list(experiments.keys()), loc="upper center", bbox_to_anchor=(0.5, 1), ncol=2
    )
    plt.tight_layout()
    plt.subplots_adjust(top=0.85)
    plt.show(block=False)
    plt.savefig(os.path.join(pend_dir, "pendulum_traj.png"))



def main():
    aphin_vis.setup_matplotlib(save_plots=False)
    working_dir = os.path.dirname(__file__)
    configuration = Configuration(working_dir)
    pd_cfg = configuration.cfg_dict
    _, _, _, result_dir = configuration.directories

    # Refactored experiments dictionary using namedtuple
    experiments = {
        "reference": Experiment(
            file_path="pendulum_model_aphin_linear/reference.csv",
            linestyle="solid",
            color="black",
        ),
        "phin": Experiment(
            file_path="pendulum_model_phin/phin.csv", linestyle="dashdot", color="cyan"
        ),
        "aphin_linear": Experiment(
            file_path="pendulum_model_aphin_linear/aphin_linear.csv",
            linestyle="dotted",
            color="purple",
        ),
        "aphin_nonlinear": Experiment(
            file_path="pendulum_model_aphin_nonlinear/aphin_nonlinear.csv",
            linestyle="dashed",
            color="magenta",
        ),
    }

    results = load_experiment_results(result_dir, experiments)
    plot_trajectories(results, experiments)


if __name__ == "__main__":
    main()<|MERGE_RESOLUTION|>--- conflicted
+++ resolved
@@ -27,7 +27,6 @@
         t = data[:, 0]
         x = (
             data[:, 1 : N_STATES * N_TRAJECTORIES + 1]
-<<<<<<< HEAD
             .reshape(1000, N_STATES, N_TRAJECTORIES)
             .transpose([2, 0, 1])
         )
@@ -40,20 +39,6 @@
             data[:, (2 * N_STATES * N_TRAJECTORIES + 1) :]
             .reshape(1000, N_STATES, N_TRAJECTORIES)
             .transpose([2, 0, 1])
-=======
-            .reshape(1000, N_TRAJECTORIES, N_STATES)
-            .transpose([1, 0, 2])
-        )
-        dxdt = (
-            data[:, N_STATES * N_TRAJECTORIES + 1 : (2 * N_STATES * N_TRAJECTORIES + 1)]
-            .reshape(1000, N_TRAJECTORIES, N_STATES)
-            .transpose([1, 0, 2])
-        )
-        dxddt = (
-            data[:, (2 * N_STATES * N_TRAJECTORIES + 1) :]
-            .reshape(1000, N_TRAJECTORIES, N_STATES)
-            .transpose([1, 0, 2])
->>>>>>> d91c97e0
         )
         results[key] = dict(t=t, x=x, dxdt=dxdt, dxddt=dxddt)
     return results
@@ -98,7 +83,6 @@
     plt.savefig(os.path.join(pend_dir, "pendulum_traj.png"))
 
 
-
 def main():
     aphin_vis.setup_matplotlib(save_plots=False)
     working_dir = os.path.dirname(__file__)
