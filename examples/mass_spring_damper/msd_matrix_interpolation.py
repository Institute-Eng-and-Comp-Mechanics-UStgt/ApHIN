# default packages
import logging
import os
import numpy as np
import copy
from scipy.spatial import ConvexHull


# third party packages
import tensorflow as tf

# import matplotlib
# matplotlib.use("TkAgg")  # Force interactive backend
import matplotlib.pyplot as plt

# own packages
import aphin.utils.visualizations as aphin_vis
from aphin.identification import PHIN
from aphin.layers import PHLayer, PHQLayer, LTILayer
from aphin.utils.data import Dataset, PHIdentifiedDataset, PHIdentifiedData
from aphin.utils.callbacks_tensorflow import callbacks
from aphin.utils.configuration import Configuration
from aphin.utils.save_results import (
    save_weights,
    write_to_experiment_overview,
    save_evaluation_times,
    save_training_times,
)
from aphin.utils.transformations import (
    reshape_states_to_features,
    reshape_features_to_states,
)
from aphin.utils.print_matrices import print_matrices
from data_generation.matrix_interpolation import (
    get_coeff_values,
    evaluate_interpolation,
    get_weighting_function_values,
    evaluate_matrices,
    in_hull,
)
from aphin.systems import LTISystem, PHSystem
from aphin.utils.experiments import run_various_experiments


# tf.config.run_functions_eagerly(True)


def phin_learning(
    msd_data, msd_cfg, config_dirs, dir_extension: str = "", layer: str = "phq_layer"
):

    data_dir, log_dir, weight_dir, result_dir = config_dirs
    log_dir = os.path.join(log_dir, dir_extension)
    weight_dir = os.path.join(weight_dir, dir_extension)
    result_dir = os.path.join(result_dir, dir_extension)
    for dir in [log_dir, weight_dir, result_dir]:
        if not os.path.isdir(dir):
            os.mkdir(dir)

    t, x, dx_dt, u, mu = msd_data.data
    n_sim, n_t, n_n, n_dn, n_u, n_mu = msd_data.shape
    n_f = n_n * n_dn

    # %% Create PHAutoencoder
    logging.info(
        "################################   2. Model      ################################"
    )

    validation = msd_cfg["validation"]
    if validation:
        monitor = "val_loss"
    else:
        monitor = "loss"

    # ph identification network (pHIN)
    callback = callbacks(
        weight_dir,
        tensorboard=msd_cfg["tensorboard"],
        log_dir=log_dir,
        monitor=monitor,
        earlystopping=True,
        patience=500,
    )

    # %% Create PHAutoencoder
    logging.info(
        "################################   2. Model      ################################"
    )

    regularizer = tf.keras.regularizers.L1L2(l1=msd_cfg["l1"], l2=msd_cfg["l2"])
    if layer == "phq_layer":
        system_layer = PHQLayer(
            n_f,
            n_u=n_u,
            n_mu=n_mu,
            regularizer=regularizer,
            name="phq_layer",
            layer_sizes=msd_cfg["layer_sizes_ph"],
            activation=msd_cfg["activation_ph"],
        )
    elif layer == "ph_layer":
        system_layer = PHLayer(
            n_f,
            n_u=n_u,
            n_mu=n_mu,
            regularizer=regularizer,
            name="ph_layer",
            layer_sizes=msd_cfg["layer_sizes_ph"],
            activation=msd_cfg["activation_ph"],
        )
    elif layer == "lti_layer":
        system_layer = LTILayer(
            n_f,
            n_u=n_u,
            n_mu=n_mu,
            regularizer=regularizer,
            name="lti_layer",
            layer_sizes=msd_cfg["layer_sizes_ph"],
            activation=msd_cfg["activation_ph"],
        )
    else:
        raise ValueError(f"Unknown layer {layer}.")

    phin = PHIN(n_f, x=x, u=u, mu=mu, system_layer=system_layer, name="phin")

    #  create model with several inputs
    phin.compile(
        optimizer=tf.keras.optimizers.Adam(learning_rate=msd_cfg["lr"]),
        loss=tf.keras.losses.MSE,
    )
    if mu is None:
        input_shape = [x.shape, dx_dt.shape, u.shape]
    else:
        input_shape = [x.shape, dx_dt.shape, u.shape, mu.shape]
    phin.build(input_shape=(input_shape, None))

    # phin.load_weights(os.path.join(weight_dir, ".weights.h5"))
    # phin.load_weights(data_path_weights_filename)
    if msd_cfg["load_network"]:
        logging.info(f"Loading NN weights.")
        phin.load_weights(os.path.join(weight_dir, ".weights.h5"))
    else:
        if validation:
            n_train = int(0.8 * x.shape[0])
            if mu is None:
                x_train = [x[:n_train], dx_dt[:n_train], u[:n_train]]
                x_val = ([x[n_train:], dx_dt[n_train:], u[n_train:]], None)
            else:
                x_train = [x[:n_train], dx_dt[:n_train], u[:n_train], mu[:n_train]]
                x_val = (
                    [x[n_train:], dx_dt[n_train:], u[n_train:], mu[n_train:]],
                    None,
                )
        else:
            if mu is None:
                x_train = [x, dx_dt, u]
            else:
                x_train = [x, dx_dt, u, mu]
            x_val = None
        logging.info(f"Fitting NN weights.")
        train_hist = phin.fit(
            x=x_train,
            validation_data=x_val,
            epochs=msd_cfg["n_epochs"],
            batch_size=msd_cfg["batch_size"],
            verbose=2,
            callbacks=callback,
        )
        save_training_times(train_hist, result_dir)
<<<<<<< HEAD
        aphin_vis.plot_train_history(
            train_hist, save_path=result_dir, validation=msd_cfg["validation"]
        )
=======
        aphin_vis.plot_train_history(train_hist, save_name=result_dir)
>>>>>>> dde61429
        phin.load_weights(os.path.join(weight_dir, ".weights.h5"))

    # write data to results directory
    save_weights(weight_dir, result_dir, load_network=msd_cfg["load_network"])
    write_to_experiment_overview(
        msd_cfg, result_dir, load_network=msd_cfg["load_network"]
    )

    # calculate all needed identified results
    msd_data_id = PHIdentifiedDataset.from_identification(msd_data, system_layer, phin)
    return msd_data_id, system_layer, phin


def main(config_path_to_file=None, only_usual_phin: bool = False):
    # {None} if no config file shall be loaded, else create str with path to config file
    # %% Configuration
    logging.info(f"Loading configuration")
    # Priority 1: config_path_to_file (input of main function)
    # Priority 2: manual_results_folder (below)
    # -> variable is written to config_info which is interpreted as follows (see also doc of Configuration class):
    # config_info:          -{None}                 use default config.yml that should be on the working_dir level
    #                                                 -> config for identifaction
    #                                                 -> if load_network -> load config and weights from default path
    #                         -config_filename.yml    absolute path to config file ending with .yml
    #                                                 -> config for identifaction
    #                                                 -> if load_network -> load config and weights from .yml path
    #                         -/folder/name/          absolute path of directory that includes a config.yml and .weights.h5
    #                                                 -> config for loading results
    #                         -result_folder_name     searches for a subfolder with result_folder_name under working dir that
    #                                                 includes a config.yml and .weights.h5
    #                                                 -> config for loading results
    manual_results_folder = "msd_interpolation__single_ic_finished3"  # {None} if no results shall be loaded, else create str with folder name or path to results folder

    # write to config_info
    if manual_results_folder is not None:
        # changed priority
        config_info = manual_results_folder
    elif config_path_to_file is not None:
        config_info = config_path_to_file
    else:
        config_info = None

    # set up logging
    logging.basicConfig()
    logging.getLogger().setLevel(logging.INFO)

    # setup experiment based on config file
    working_dir = os.path.dirname(__file__)
    configuration = Configuration(working_dir, config_info)
    msd_cfg = configuration.cfg_dict
    data_dir, log_dir, weight_dir, result_dir = configuration.directories

    # set up matplotlib
    aphin_vis.setup_matplotlib(msd_cfg["setup_matplotlib"])

    # Reproducibility
    # tf.config.run_functions_eagerly(True)
    tf.keras.utils.set_random_seed(msd_cfg["seed"])
    tf.config.experimental.enable_op_determinism()

    # %% Data
    logging.info(
        "################################   1. Data ################################"
    )
    # define example paths
    cache_path = os.path.join(data_dir, msd_cfg["sim_name"])

    # %% Load data
    try:
        msd_data = Dataset.from_data(cache_path)
    except FileNotFoundError:
        raise FileNotFoundError(
            f"File could not be found. If this is the first time you run this example, please execute the data generating script `./data_generation/mass_spring_damper_data_gen.py` first."
        )

    _, idx = np.unique(msd_data.Mu, axis=0, return_index=True)
    mu_all = msd_data.Mu[np.sort(idx), :]
    hull_convex = ConvexHull(mu_all)
    idx_train = hull_convex.vertices  # parameters that define the convex hull
    idx_test = np.setdiff1d(
        np.arange(mu_all.shape[0]), idx_train
    )  # parameters inside the convex hull
    assert idx_test.shape[0] >= 3  # at least 3 test trajectories

<<<<<<< HEAD
    train_idx = np.array(
        [
            (i_same_mu_scenario) * 3 + np.array([0, 1, 2])
            for i_same_mu_scenario in idx_train
        ]
    ).flatten()
    test_idx = np.array(
        [
            (i_same_mu_scenario) * 3 + np.array([0, 1, 2])
            for i_same_mu_scenario in idx_test
        ]
    ).flatten()
    shift_to_train = 30  # divisible by 3
=======
    # train_idx = np.array(
    #     [
    #         (i_same_mu_scenario) * 3 + np.array([0, 1, 2])
    #         for i_same_mu_scenario in idx_train
    #     ]
    # ).flatten()
    # test_idx = np.array(
    #     [
    #         (i_same_mu_scenario) * 3 + np.array([0, 1, 2])
    #         for i_same_mu_scenario in idx_test
    #     ]
    # ).flatten()
    train_idx = idx_train
    test_idx = idx_test
    shift_to_train = 45
>>>>>>> dde61429
    train_idx = np.concatenate([train_idx, test_idx[:shift_to_train]])
    test_idx = test_idx[shift_to_train:]

    # train_idx = np.arange(30)
    # test_idx = np.arange(30, 36)

    # split into train and test data
    msd_data.train_test_split_sim_idx(sim_idx_train=train_idx, sim_idx_test=test_idx)
    # scale data
    msd_data.scale_Mu(desired_bounds=msd_cfg["desired_bounds"])
    msd_data.states_to_features()

    # usual PHIN framework with mu DNN
    dir_extension = "usual_phin "
    msd_data_id, system_layer_interp, phin_interp = phin_learning(
        msd_data,
        msd_cfg,
        configuration.directories,
        dir_extension=dir_extension,
        layer=msd_cfg["ph_layer"],
    )

    result_dir_usual_phin = os.path.join(result_dir, dir_extension)
    if not os.path.isdir(result_dir_usual_phin):
        os.mkdir(result_dir_usual_phin)
    use_train_data = False
    idx_gen = "rand"
<<<<<<< HEAD
    msd_data.calculate_errors(
        msd_data_id,
        save_to_txt=True,
        result_dir=result_dir_usual_phin,
        domain_split_vals=[1, 1],
    )
=======
    msd_data.calculate_errors(msd_data_id)
    logging.info(f"error z: {msd_data.TRAIN.latent_error_mean}/{msd_data.TEST.latent_error_mean}")
    logging.info(f"error x: {msd_data.TRAIN.state_error_mean}/{msd_data.TEST.state_error_mean}")

>>>>>>> dde61429
    aphin_vis.plot_time_trajectories_all(
        msd_data, msd_data_id, use_train_data, idx_gen, result_dir_usual_phin
    )
    aphin_vis.plot_errors(
        msd_data,
        use_train_data,
        save_name=os.path.join(result_dir_usual_phin, "rms_error"),
        save_to_csv=True,
    )
    aphin_vis.single_parameter_space_error_plot(
        msd_data.TEST.state_error_list[0],
        msd_data.TEST.Mu,
        msd_data.TEST.Mu_input,
        parameter_names=["mass", "stiff", "omega", "delta"],
        save_path=result_dir_usual_phin,
    )

    create_costum_plot = True
    if create_costum_plot:
        rng = np.random.default_rng()
        n_n_array = np.arange(3)
        # n_sim_constant = rng.integers(msd_data.TEST.n_sim)
        n_dn = 0  # displacements
        n_sim_random = rng.integers(0, msd_data.TEST.n_sim, (5,))

        index_list_disps = []
        subplot_idx = []
        for i_sim, n_sim in enumerate(n_sim_random):
            for n_n in n_n_array:
                subplot_idx.append(i_sim)
                index_list_disps.append((n_sim, n_n, n_dn))

        subplot_title = [f"n_sim{sim_num}" for sim_num in n_sim_random]

        aphin_vis.custom_state_plot(
            data=msd_data,
            data_id=msd_data_id,
            attributes=["X", "X"],
            index_list=index_list_disps,
            train_or_test="test",
            result_dir=result_dir_usual_phin,
            subplot_idx=subplot_idx,
            subplot_title=subplot_title,
            save_to_csv=True,
            save_name="msd_custom_nodes_usual_phin",
        )

    # # 3d plot of initial conditions
    # fig = plt.figure()
    # x0 = msd_data.TRAIN.X[:, 0, :, 0]
    # x0_test = msd_data.TEST.X[:, 0, :, 0]
    # plt.scatter(x0[:, 0], x0[:, 1])
    # plt.scatter(x0_test[:, 0], x0_test[:, 1])
    # plt.xlabel("position mass 1")
    # plt.ylabel("position mass 2")
    # # plt.view([90,0])
    # # ax.set_zlim(-0.002, 0.002)
    # plt.tight_layout()
    # plt.show()
    # plt.savefig("initial_conditions")

    # # plot of parameters
    # fig = plt.figure()
    # plt.plot(msd_data.TRAIN.Mu[:, 0], msd_data.TRAIN.Mu[:, 1], "o")
    # plt.plot(msd_data.TEST.Mu[:, 0], msd_data.TEST.Mu[:, 1], "o")
    # plt.xlabel("k")
    # plt.ylabel("c")
    # plt.tight_layout()
    # plt.show()

    # if only_usual_phin:
    #     return

    load_matrices = False
    if load_matrices:
        matrices = np.load(os.path.join(result_dir, "JRBQ_matrix_interpolation.npz"))
        J_all = matrices["J"]
        R_all = matrices["R"]
        Q_all = matrices["Q"]
        B_all = matrices["B"]
        A_all = matrices["A"]
        parameter_array = matrices["parameter_array"]

    else:
        # fit matrices
        num_train_scenarios_with_same_mu = train_idx.shape[0] // 3
        msd_data_orig = copy.deepcopy(msd_data)
        scenario_list = []
        for i_same_mu_scenario in range(num_train_scenarios_with_same_mu):

            msd_data = copy.deepcopy(msd_data_orig)
            # there are always 3 scenarios with the same mu but different inputs
            sim_idx = (i_same_mu_scenario) * 3 + np.array([0, 1, 2])
            msd_data.decrease_num_simulations(sim_idx=sim_idx)
            mu_orig = msd_data.TRAIN.Mu[0, :]
            msd_data.remove_mu()
            msd_data_id_interp_scenario, system_layer_interp, phin_interp = (
                phin_learning(
                    msd_data,
                    msd_cfg,
                    configuration.directories,
                    dir_extension=f"interp{i_same_mu_scenario}",
                    layer=msd_cfg["ph_layer"],
                )
            )
            scenario_list.append(
                (
                    msd_data_id_interp_scenario,
                    system_layer_interp,
                    phin_interp,
                    msd_data,
                    mu_orig,
                )
            )

        list_matrices = []
        parameter_array = np.zeros((len(scenario_list), msd_data_orig.TRAIN.n_mu))
        A_all = np.zeros((msd_data.TRAIN.n_f, msd_data.TRAIN.n_f, len(scenario_list)))
        Q_all = np.zeros((msd_data.TRAIN.n_f, msd_data.TRAIN.n_f, len(scenario_list)))
        J_all = np.zeros((msd_data.TRAIN.n_f, msd_data.TRAIN.n_f, len(scenario_list)))
        R_all = np.zeros((msd_data.TRAIN.n_f, msd_data.TRAIN.n_f, len(scenario_list)))
        B_all = np.zeros((msd_data.TRAIN.n_f, msd_data.TRAIN.n_u, len(scenario_list)))
        for i_scenario, scenario_tuple in enumerate(scenario_list):
            system_layer_interp = scenario_tuple[1]
            msd_data_id_interp_scenario = scenario_tuple[0]
            mu_orig = scenario_tuple[4]
            if msd_cfg["ph_layer"] == "ph_layer":
                J, R, B = system_layer_interp.get_system_matrices(
                    None, msd_data_id_interp_scenario.TRAIN.n_t
                )
                Q = np.eye(J.shape[1])
            elif msd_cfg["ph_layer"] == "phq_layer":
                J, R, B, Q = system_layer_interp.get_system_matrices(
                    None, msd_data_id_interp_scenario.TRAIN.n_t
                )
            J_all[:, :, i_scenario] = J
            R_all[:, :, i_scenario] = R
            B_all[:, :, i_scenario] = B
            A_all[:, :, i_scenario] = (J - R) @ Q
            # list_matrices.append(A)
            parameter_array[i_scenario, :] = mu_orig
        save_matrices = False
        if save_matrices:
            np.savez(
                os.path.join(
                    result_dir, f"JRBQ_matrix_interpolation_{msd_cfg['experiment']}.npz"
                ),
                J=J_all,
                R=R_all,
                Q=Q_all,
                B=B_all,
                A=A_all,
                parameter_array=parameter_array,
            )

    # test with sample data:
    test_with_sample_data = False
    if test_with_sample_data:
        weighting_array = get_weighting_function_values(
            parameter_array, parameter_array, ansatz=msd_cfg["ansatz"]
        )
        matrices_eval = evaluate_matrices(A_all, weighting_array)
        print(np.allclose(A_all, matrices_eval))  # should be True

    _, idx = np.unique(msd_data_orig.TEST.Mu, axis=0, return_index=True)
    parameter_test = msd_data_orig.TEST.Mu[np.sort(idx), :]

    plot_convex_hull = False
    if plot_convex_hull:
        hull = ConvexHull(parameter_array)
        fig = plt.figure(figsize=(12, 12))
        ax = fig.add_subplot(projection="3d")
        ax.scatter(
            parameter_array[:, 0], parameter_array[:, 1], parameter_array[:, 2], "b"
        )
        ax.scatter(
            parameter_test[:, 0], parameter_test[:, 1], parameter_test[:, 2], "r"
        )
        for s in hull.simplices:
            s = np.append(s, s[0])  # Here we cycle back to the first coordinate
            ax.plot(
                parameter_array[s, 0],
                parameter_array[s, 1],
                parameter_array[s, 2],
                "r-",
            )
        plt.show()

    # %% Interpolate matrices
    weighting_array = get_weighting_function_values(
        parameter_array, parameter_test, ansatz=msd_cfg["ansatz"]
    )
    # TODO: compare PH vs LTI
    if msd_cfg["matrix_type"] == "lti":
        A_interp = evaluate_matrices(A_all, weighting_array)
        B_interp = evaluate_matrices(B_all, weighting_array)
    elif msd_cfg["matrix_type"] == "ph":
        J_interp = evaluate_matrices(J_all, weighting_array)
        R_interp = evaluate_matrices(R_all, weighting_array)
        Q_interp = evaluate_matrices(Q_all, weighting_array)
        B_interp = evaluate_matrices(B_all, weighting_array)

    # %% Create data file
    latent_shape = (
        msd_data_orig.TEST.n_sim,
        msd_data_orig.TEST.n_t,
        system_layer_interp.r,
    )
    Z_ph = np.zeros(latent_shape)
    Z_dt_ph = np.zeros(latent_shape)
    for i_test in range(weighting_array.shape[1]):
        sim_indices = (i_test) * 3 + np.array([0, 1, 2])
        if msd_cfg["matrix_type"] == "lti":
            system_lti_or_ph = LTISystem(
                A=A_interp[:, :, i_test], B=B_interp[:, :, i_test]
            )
        elif msd_cfg["matrix_type"] == "ph":
            if msd_cfg["ph_layer"] == "phq_layer":
                system_lti_or_ph = PHSystem(
                    J_ph=J_interp[:, :, i_test],
                    R_ph=R_interp[:, :, i_test],
                    Q_ph=Q_interp[:, :, i_test],
                    B=B_interp[:, :, i_test],
                )
            if msd_cfg["ph_layer"] == "ph_layer":
                system_lti_or_ph = PHSystem(
                    J_ph=J_interp[:, :, i_test],
                    R_ph=R_interp[:, :, i_test],
                    B=B_interp[:, :, i_test],
                )
        for i_sim in sim_indices:
            u = msd_data_orig.TEST.U[i_sim]
            msd_data_orig.TEST.get_initial_conditions()
            x_init = np.expand_dims(msd_data_orig.TEST.x_init[i_sim, :], axis=0).T
            Z_ph[i_sim], Z_dt_ph[i_sim] = system_lti_or_ph.solve_dt(
                msd_data_orig.TEST.t,
                x_init,
                u,
            )
    z_ph, dz_dt_ph = reshape_states_to_features(Z_ph, Z_dt_ph)
    x_ph, dx_dt_ph = z_ph, dz_dt_ph
    X_ph, X_dt_ph = reshape_features_to_states(
        x_ph,
        msd_data_orig.TEST.n_sim,
        msd_data_orig.TEST.n_t,
        x_dt=dx_dt_ph,
        n_n=msd_data_orig.TEST.n_n,
        n_dn=msd_data_orig.TEST.n_dn,
    )
    z = msd_data_orig.TEST.x
    Z = reshape_features_to_states(
        z, msd_data_orig.TEST.n_sim, msd_data_orig.TEST.n_t, n_f=system_layer_interp.r
    )
    z_dt = msd_data_orig.TEST.dx_dt
    Z_dt = reshape_features_to_states(
        z_dt,
        msd_data_orig.TEST.n_sim,
        msd_data_orig.TEST.n_t,
        n_f=system_layer_interp.r,
    )
    msd_data_id_interp = PHIdentifiedDataset()
    msd_data_id_interp.TEST = PHIdentifiedData(
        t=msd_data_orig.TEST.t,
        X=X_ph,
        X_dt=X_dt_ph,
        Z=Z,
        Z_dt=Z_dt,
        Z_ph=Z_ph,
        Z_dt_ph=Z_dt_ph,
        Mu=msd_data_orig.TEST.Mu,
    )
    msd_data_id_interp.TEST.states_to_features()

    use_train_data = False
    idx_gen = "rand"

    # %% get results
    result_dir_interp = os.path.join(result_dir, "interp")
    if not os.path.isdir(result_dir_interp):
        os.mkdir(result_dir_interp)
    msd_data_orig.TEST.calculate_errors(msd_data_id_interp.TEST)
    aphin_vis.plot_time_trajectories_all(
        msd_data_orig, msd_data_id_interp, use_train_data, idx_gen, result_dir_interp
    )
    aphin_vis.plot_errors(
        msd_data_orig,
        use_train_data,
        save_name=os.path.join(result_dir_interp, "rms_error"),
        save_to_csv=True,
    )

    aphin_vis.custom_state_plot(
        data=msd_data_orig,
        data_id=msd_data_id_interp,
        attributes=["X", "X"],
        index_list=index_list_disps,
        train_or_test="test",
        result_dir=result_dir_interp,
        subplot_idx=subplot_idx,
        subplot_title=subplot_title,
        save_to_csv=True,
        save_name="msd_custom_nodes_interp",
    )

    # avoid that the script stops and keep the plots open
    plt.show()

    print("debug breakpoint")

    # msd_data_jonas = Dataset.from_data(
    #     "/scratch/tmp/jrettberg/Projects/ApHIN_Review/ApHIN/examples/mass_spring_damper/data/MSD_Qeye_ph_input_siso.npz"
    # )
    # msd_data_jonas.train_test_split(test_size=0.06, seed=1)
    # msd_data_jonas.states_to_features()

    # import plotly.graph_objects as go

    # trajectory = 1
    # fig = go.Figure()
    # fig.add_trace(
    #     go.Scatter(
    #         x=np.arange(msd_data.TRAIN.x.shape[0]),
    #         y=msd_data.TRAIN.x[:, trajectory],
    #         mode="lines",
    #         name="msd_interp",
    #     )
    # )
    # fig.add_trace(
    #     go.Scatter(
    #         x=np.arange(msd_data_jonas.TRAIN.x.shape[0]),
    #         y=msd_data_jonas.TRAIN.x[:, trajectory],
    #         mode="lines",
    #         name="msd_jonas",
    #     )
    # )
    # fig.show()


def create_variation_of_parameters():
    parameter_variation_dict = {
        "n_epochs": [1500, 6000],
        "l1": [0.0000001, 0.00001, 0.000000001],
        "ph_layer": ["ph_layer", "phq_layer"],
    }
    return parameter_variation_dict


if __name__ == "__main__":
    working_dir = os.path.dirname(__file__)
    calc_various_experiments = False
    only_usual_phin = False
    if calc_various_experiments:
        logging.info(f"Multiple simulation runs...")
        # Run multiple simulation runs defined by parameter_variavation_dict
        configuration = Configuration(working_dir)
        _, log_dir, _, result_dir = configuration.directories

        run_various_experiments(
            experiment_main_script=main,  # main without parentheses
            parameter_variation_dict=create_variation_of_parameters(),
            basis_config_yml_path=os.path.join(
                os.path.dirname(__file__), "config_msd_matrix_interpolation.yml"
            ),
            result_dir=result_dir,
            log_dir=log_dir,
            force_calculation=False,
            only_usual_phin=only_usual_phin,
        )
    else:
        # use standard config file - single run
        config_file_path = os.path.join(
            working_dir, "config_msd_matrix_interpolation.yml"
        )
        main(config_file_path, only_usual_phin=only_usual_phin)<|MERGE_RESOLUTION|>--- conflicted
+++ resolved
@@ -167,13 +167,9 @@
             callbacks=callback,
         )
         save_training_times(train_hist, result_dir)
-<<<<<<< HEAD
         aphin_vis.plot_train_history(
             train_hist, save_path=result_dir, validation=msd_cfg["validation"]
         )
-=======
-        aphin_vis.plot_train_history(train_hist, save_name=result_dir)
->>>>>>> dde61429
         phin.load_weights(os.path.join(weight_dir, ".weights.h5"))
 
     # write data to results directory
@@ -258,21 +254,6 @@
     )  # parameters inside the convex hull
     assert idx_test.shape[0] >= 3  # at least 3 test trajectories
 
-<<<<<<< HEAD
-    train_idx = np.array(
-        [
-            (i_same_mu_scenario) * 3 + np.array([0, 1, 2])
-            for i_same_mu_scenario in idx_train
-        ]
-    ).flatten()
-    test_idx = np.array(
-        [
-            (i_same_mu_scenario) * 3 + np.array([0, 1, 2])
-            for i_same_mu_scenario in idx_test
-        ]
-    ).flatten()
-    shift_to_train = 30  # divisible by 3
-=======
     # train_idx = np.array(
     #     [
     #         (i_same_mu_scenario) * 3 + np.array([0, 1, 2])
@@ -288,7 +269,6 @@
     train_idx = idx_train
     test_idx = idx_test
     shift_to_train = 45
->>>>>>> dde61429
     train_idx = np.concatenate([train_idx, test_idx[:shift_to_train]])
     test_idx = test_idx[shift_to_train:]
 
@@ -316,19 +296,12 @@
         os.mkdir(result_dir_usual_phin)
     use_train_data = False
     idx_gen = "rand"
-<<<<<<< HEAD
     msd_data.calculate_errors(
         msd_data_id,
         save_to_txt=True,
         result_dir=result_dir_usual_phin,
         domain_split_vals=[1, 1],
     )
-=======
-    msd_data.calculate_errors(msd_data_id)
-    logging.info(f"error z: {msd_data.TRAIN.latent_error_mean}/{msd_data.TEST.latent_error_mean}")
-    logging.info(f"error x: {msd_data.TRAIN.state_error_mean}/{msd_data.TEST.state_error_mean}")
-
->>>>>>> dde61429
     aphin_vis.plot_time_trajectories_all(
         msd_data, msd_data_id, use_train_data, idx_gen, result_dir_usual_phin
     )
