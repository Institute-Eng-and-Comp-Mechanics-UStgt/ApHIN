--- conflicted
+++ resolved
@@ -1,12 +1,7 @@
 model_name: msd
 
-<<<<<<< HEAD
-experiment: msd_interpolation__single_ic_finished3 # name of the experiment
-sim_name: MSD_Qeye_ph_single_ic.npz # name of data  msd_state_ICrand_Qeye_autonomous_n3_m4.npz
-=======
 experiment: ph_finished_single_ic_single_sim # name of the experiment
 sim_name: MSD_Qeye_ph_single_ic_1_sim.npz # name of data  msd_state_ICrand_Qeye_autonomous_n3_m4.npz
->>>>>>> dde61429
 load_network: False  # train the network or load the last pre-trained one
 
 seed: 1  # For reproducibility
@@ -27,19 +22,12 @@
 trunc_time_ratio: 1  # ratio of time steps to be truncated for time extrapolation
 validation: False  # ratio of data to be used for validation
 
-<<<<<<< HEAD
-# %% identification settings
-l1: 0.00000000001  # L1 regularization
-l2: 0  # L2 regularization
-n_epochs: 3000  # number of epochs
-=======
 n_simulations_per_parameter_set: 1
 
 # %% identification settings
 l1: 0.00000000001  # L1 regularization
 l2: 0  # L2 regularization
 n_epochs: 1500  # number of epochs
->>>>>>> dde61429
 batch_size: 64  # batch size
 layer_sizes_ph: # layer sizes
   - 16  # first layer
