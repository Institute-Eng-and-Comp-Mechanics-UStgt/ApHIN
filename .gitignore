--- conflicted
+++ resolved
@@ -779,8 +779,6 @@
 .vs
 
 
-<<<<<<< HEAD
-*.mat
-=======
 .vscode/
->>>>>>> 28c941ff
+
+*.mat