--- conflicted
+++ resolved
@@ -147,11 +147,7 @@
             raise ValueError("Insert pH square matrix of size (r,r)")
         self.check_pH_properties(self.J_ph, self.R_ph, self.Q_ph)
         if B is not None:
-<<<<<<< HEAD
-            if B.shape[0]==1:
-=======
             if B.ndim == 3:
->>>>>>> 06b421a4
                 B = np.squeeze(B, axis=0)
             self.B_ph = B
             self.C_ph = self.B_ph.T @ self.Q_ph
