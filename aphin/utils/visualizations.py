"""
Utilities for the use in the examples
"""

import os
import re
import logging
import numpy as np
import matplotlib
import matplotlib.pyplot as plt
import matplotlib.animation as animation
from aphin.layers import PHQLayer, PHLayer
from PIL import Image
from natsort import natsorted

import pandas as pd
import itertools

# logging setup
logging.basicConfig()


def setup_matplotlib(save_plots=False):
    """
    Set up matplotlib for generating plots, with an option to save them as PGF files.

    This function configures matplotlib to produce high-quality plots with LaTeX formatting.
    If `save_plots` is set to `True`, the plots will be saved directly as PGF files, and the
    necessary directories will be created if they do not exist.

    Parameters:
    -----------
    save_plots : bool, optional
        If `True`, plots will be saved directly to PGF files in the "results" directory instead of being shown.
        Defaults to `False`.

    Notes:
    ------
    - When `save_plots` is `True`, matplotlib is configured to use PGF backend for creating plots, which
      are suitable for LaTeX documents.
    - The function also sets up the LaTeX preamble to include packages like `amsmath` and `bm` for advanced
      mathematical typesetting.
    - The default settings ensure that the font used is "Computer Modern Roman" with a font size of 11, and
      labels on the axes are large.
    - The function updates `rcParams` multiple times to apply the desired settings for either saving or displaying plots.
    """

    if save_plots:
        # Ensure the "results" directory exists
        os.makedirs("results", exist_ok=True)
        # Use PGF backend for saving plots
        matplotlib.use("pgf")
    else:
        pass
        # matplotlib.use("TkAgg")  # Interactive backend for display

    # Define common LaTeX preamble
    latex_preamble = "\n".join(
        [
            r"\usepackage{amsmath}",
            r"\usepackage{bm}",
        ]
    )

    pgf_preamble = "\n".join([
        r"\usepackage{amsmath}",
        r"\usepackage{bm}",
    ])

    # Update matplotlib rcParams (only once)
    plt.rcParams.update({
        "pgf.texsystem": "pdflatex",  # Choose either "pdflatex" or "lualatex"
        "pgf.rcfonts": False,
        "text.usetex": True,
        "text.latex.preamble": latex_preamble,
        "pgf.preamble": pgf_preamble,
        "font.family": "serif",
        "font.serif": "Computer Modern Roman",
        "font.size": 11,
        "axes.labelsize": "large",
    })


def animate_parameter_sweep(
    ph_layer, mu, mu_names, param_id=0, directory="results", save=False
):
    """
    Creates an animation of the parameter sweep for system matrices and saves it as a GIF.

    This function generates an animation that visualizes the effect of varying a specific parameter
    on the system matrices \( J \), \( R \), \( B \), and \( Q \). The animation is created by sweeping
    through a range of values for the selected parameter and updating the plot accordingly.

    Parameters:
    -----------
    ph_layer : object
        The layer object responsible for computing the system matrices. It should have a method
        `get_system_matrices` that returns the matrices based on the input parameters.
    mu : numpy.ndarray
        An array of parameters used to compute the system matrices. It should have dimensions
        (n_parameters, n_samples).
    mu_names : list of str
        A list of names for the parameters, where each name corresponds to a column in `mu`.
    param_id : int, optional
        The index of the parameter to sweep through. Defaults to 0.
    directory : str, optional
        Directory where the animation GIF will be saved if `save` is `True`. Defaults to "results".
    save : bool, optional
        If `True`, saves the animation as a GIF in the specified `directory`. Defaults to `False`.
    """
    n_mu = mu.shape[1]
    param_name = mu_names[param_id]
    parameter_limits = [mu.min(axis=0), mu.max(axis=0)]
    param_id = 2  # 0: m, 1: k, 2: c
    param_sweep = np.zeros((n_mu, 1))
    param_sweep[param_id] = 1
    param_sweep = (
        param_sweep
        * np.linspace(parameter_limits[0][param_id], parameter_limits[1][param_id], 100)
    ).T
    # predict matrices for each parameter
    if ph_layer is PHQLayer:
        J_pred, R_pred, B_pred, Q_pred = ph_layer.get_system_matrices(param_sweep)
    else:
        J_pred, R_pred, B_pred = ph_layer.get_system_matrices(param_sweep)
        Q_pred = np.zeros_like(J_pred)

    # plot comparison of original and reconstructed data as animation
    min_values = [J_pred.min(), R_pred.min(), B_pred.min(), Q_pred.min()]
    max_values = [J_pred.max(), R_pred.max(), B_pred.max(), Q_pred.max()]

    fig, ax = plt.subplots(1, 4, figsize=(12, 3), dpi=300, sharex="all", sharey="all")
    # global title
    title = fig.suptitle(
        f"Parameter sweep over ${param_name}$ with value {param_sweep[0, param_id]: .2f}"
    )
    # imshow matrices
    im1 = ax[0].imshow(J_pred[0], vmin=min_values[0], vmax=max_values[0])
    ax[0].set_title("$J_{ph}$")
    im2 = ax[1].imshow(R_pred[0], vmin=min_values[1], vmax=max_values[1])
    ax[1].set_title("$R_{ph}$")
    im3 = ax[2].imshow(B_pred[0], vmin=min_values[2], vmax=max_values[2])
    ax[2].set_title("$B_{ph}$")
    im4 = ax[3].imshow(Q_pred[0], vmin=min_values[3], vmax=max_values[3])
    ax[3].set_title("$Q_{ph}$")
    fig.tight_layout()

    # initialization function: plot the background of each frame
    def init():
        title.set_text(
            f"Parameter sweep over ${param_name}$ with value {param_sweep[0, param_id]: .2f}"
        )
        im1.set_data(J_pred[0, :, :])
        im2.set_data(R_pred[0, :, :])
        im3.set_data(B_pred[0, :, :])
        im4.set_data(Q_pred[0, :, :])
        return []  # , im2, im3

    # animation function.  This is called sequentially
    def animate(i):  # exponential decay of the values
        # print(i)
        title.set_text(
            f"Parameter sweep over ${param_name}$ with value {param_sweep[i, param_id]: .2f}"
        )
        im1.set_array(J_pred[i, :, :])
        im2.set_array(R_pred[i, :, :])
        im3.set_array(B_pred[i, :, :])
        im4.set_array(Q_pred[i, :, :])
        return []  # , im2, im3

    ani = animation.FuncAnimation(
        fig, animate, frames=range(0, 100), init_func=init, blit=True
    )

    # save animation as gif
    # To save the animation using Pillow as a gif
    if save:
        if not os.path.exists(directory):
            logging.info(f"Creating directory {os.path.abspath(directory)}")
            os.makedirs(directory)
        save_path = os.path.join(directory, f"parameter_sweep_{param_name}.gif")
        writer = animation.PillowWriter(
            fps=15, metadata=dict(artist="Me"), bitrate=1800
        )
        ani.save(save_path, writer=writer)


def plot_X_comparison(
    original_data,
    identified_data,
    use_train_data=False,
    idx_gen="rand",
    save_path="",
    idx_custom_tuple: list[tuple] | None = None,
):
    """
    Plots a comparison of state results between original and identified data.
    Identified state means that the results are time integrated in the latent space and decoded.

    This function generates plots comparing the state variables of the original and identified
    data instances. The comparison is made using randomly selected or sequentially generated
    indices for the state variables, based on the specified `idx_gen` method.

    Parameters:
    -----------
    original_data : object
        The instance of the original data containing the true state results.
    identified_data : object
        The instance of the identified data containing the identified state results.
    use_train_data : bool, optional
        If `True`, use training data for plotting. If `False`, use test data. Defaults to `False`.
    idx_gen : str, optional
        Method for generating indices. Options are `"rand"` for random indices or `"first"` for sequential indices. Defaults to `"rand"`.
    save_path : str, optional
        Directory path to save the plot image. If empty, the plot will not be saved. Defaults to `""`.

    Returns:
    -----------
    None
    """

    t, X, X_id, idx_n_n, idx_n_dn, idx_sim, _, num_plots = get_quantity_of_interest(
        original_data,
        identified_data,
        "X",
        "X",
        use_train_data,
        "X",
        idx_gen,
        idx_custom_tuple=idx_custom_tuple,
    )

    variable_names = [r"\bm{X}", r"\bm{X}_\mathrm{ph}"]
    save_name = "X"
    plot_X(
        num_plots,
        t,
        X,
        X_id,
        idx_n_n,
        idx_n_dn,
        idx_sim,
        variable_names,
        save_name=save_name,
        save_path=save_path,
    )


def plot_x_comparison(
    original_data,
    identified_data,
    use_train_data=False,
    idx_gen="rand",
    save_path="",
    idx_custom_tuple: list[tuple] | None = None,
):
    """
    Plots a comparison of the original latent features with their identified counterparts.
    Identified state means that the results are time integrated in the latent space and decoded.

    This function generates plots to compare the original latent features (`x`) with their corresponding
    identified or predicted features (`x_id`). It uses either training or test data based on the `use_train_data`
    parameter, and the indices of features to be plotted can be chosen either randomly or sequentially.

    Parameters:
    -----------
    original_data : object
        The dataset containing the original latent features. This object should have attributes `TRAIN` and `TEST`
        representing the training and testing data, respectively.

    identified_data : object
        The dataset containing the identified or predicted latent features. This object should also have attributes
        `TRAIN` and `TEST` similar to `original_data`.

    use_train_data : bool, optional
        If True, the function will use the training data for plotting. If False, it will use the test data.
        Default is False.

    idx_gen : str, optional
        Method for generating indices of features to plot. Options are:
        - "rand": Randomly selects indices.
        - "first": Selects the first few indices.
        Default is "rand".

    save_path : str, optional
        The directory path where the plot will be saved. If not provided, the plot will not be saved.

    Returns:
    --------
    None
        The function does not return anything. It generates and displays the plot(s), and optionally saves them.
    """

    _, x, x_id, _, _, _, idx_n_f, num_plots = get_quantity_of_interest(
        original_data,
        identified_data,
        "x",
        "x",
        use_train_data,
        "x",
        idx_gen,
        idx_custom_tuple=idx_custom_tuple,
    )

    variable_names = [r"\bm{x}", r"\bm{x}_\mathrm{ph}"]
    save_name = "x"
    plot_x(
        num_plots,
        x,
        x_id,
        idx_n_f,
        variable_names,
        save_name=save_name,
        save_path=save_path,
    )


def plot_X_dt_comparison(
    original_data,
    identified_data,
    use_train_data=False,
    idx_gen="rand",
    save_path="",
    idx_custom_tuple: list[tuple] | None = None,
):
    """
    Plots a comparison of state derivatives between original and identified data.
    Identified state derivative means that the results are time integrated in the latent space and retransformed/decoded through automatic differentiation.

    This function generates plots comparing the state derivatives (i.e., time derivatives of the states)
    of the original and identified data instances. The comparison is made using randomly selected
    or sequentially generated indices for the state variables, based on the specified `idx_gen` method.

    Parameters:
    -----------
    original_data : object
        The instance of the original data containing the true state derivatives.
    identified_data : object
        The instance of the identified data containing the estimated state derivatives.
    use_train_data : bool, optional
        If `True`, use training data for plotting. If `False`, use test data. Defaults to `False`.
    idx_gen : str, optional
        Method for generating indices. Options are `"rand"` for random indices or `"first"` for sequential indices. Defaults to `"rand"`.
    save_path : str, optional
        Directory path to save the plot image. If empty, the plot will not be saved. Defaults to `""`.

    Returns:
    -----------
    None
    """

    t, X_dt, X_dt_id, idx_n_n, idx_n_dn, idx_sim, _, num_plots = (
        get_quantity_of_interest(
            original_data,
            identified_data,
            "X_dt",
            "X_dt",
            use_train_data,
            "X",
            idx_gen,
            idx_custom_tuple=idx_custom_tuple,
        )
    )

    variable_names = [r"\dot{\bm{X}}", r"\dot{\bm{X}}_\mathrm{ph}"]
    save_name = "X_dt"
    plot_X(
        num_plots,
        t,
        X_dt,
        X_dt_id,
        idx_n_n,
        idx_n_dn,
        idx_sim,
        variable_names,
        save_name=save_name,
        save_path=save_path,
    )


def plot_x_reconstruction(
    original_data,
    identified_data,
    use_train_data=False,
    idx_gen="rand",
    save_path="",
    idx_custom_tuple: list[tuple] | None = None,
):
    """
    Plots and compares the original and autoencoder-reconstructed time series data for multiple features. The data is only encoded and decoded, the pHIN layer is not involved.


    This function generates plots comparing the original time series data (`x`) with the reconstructed data (`x_rec`)
    produced by an autoencoder model. The function creates subplots for each feature, displaying both the original and
    reconstructed data. It saves the resulting figure as a PNG file if specified.

    Parameters:
    -----------
    original_data : object
        The dataset object containing the original data. Must have attributes to access time series data.

    identified_data : object
        The dataset object containing the autoencoder-reconstructed data. Must have attributes to access time series data.

    use_train_data : bool, optional
        If True, use the training data from `original_data` and `identified_data`; otherwise, use the test data. Default is False.

    idx_gen : str, optional
        Method for generating indices for the features to plot. Options are "rand" (random) or "first" (first N features). Default is "rand".

    save_path : str, optional
        Directory where the plot will be saved. If not provided, the plot will be saved in the current working directory.

    Returns:
    --------
    None
    """

    _, x, x_id, _, _, _, idx_n_f, num_plots = get_quantity_of_interest(
        original_data,
        identified_data,
        "x",
        "x_rec",
        use_train_data,
        "x",
        idx_gen,
        idx_custom_tuple=idx_custom_tuple,
    )
    if x_id is not None:
        variable_names = [r"\bm{x}", r"\bm{x}_\mathrm{rec}"]
        save_name = r"x_rec"
        plot_x(
            num_plots,
            x,
            x_id,
            idx_n_f,
            variable_names,
            save_name=save_name,
            save_path=save_path,
        )


def plot_x_dt_reconstruction(
    original_data,
    identified_data,
    use_train_data=False,
    idx_gen="rand",
    save_path="",
    idx_custom_tuple: list[tuple] | None = None,
):
    """
    Plots and compares the original and autoencoder-reconstructed time derivative of the data.
    The data is only encoded and decoded, the pHIN layer is not involved.

    This function generates plots comparing the original time derivative data (`dx_dt`) with the reconstructed data (`x_rec_dt`)
    produced by an autoencoder model. It creates subplots for each feature, displaying both the original and reconstructed time derivatives.
    The resulting figure can be saved as a PNG file if specified.

    Parameters:
    -----------
    original_data : object
        The dataset object containing the original time derivative data. Must have attributes to access time series data.

    identified_data : object
        The dataset object containing the autoencoder-reconstructed time derivative data. Must have attributes to access time series data.

    use_train_data : bool, optional
        If True, use the training data from `original_data` and `identified_data`; otherwise, use the test data. Default is False.

    idx_gen : str, optional
        Method for generating indices for the features to plot. Options are "rand" (random) or "first" (first N features). Default is "rand".

    save_path : str, optional
        Directory where the plot will be saved. If not provided, the plot will be saved in the current working directory.

    Returns:
    --------
    None
    """
    _, x_dt, x_dt_id, _, _, _, idx_n_f, num_plots = get_quantity_of_interest(
        original_data,
        identified_data,
        "dx_dt",
        "x_rec_dt",
        use_train_data,
        "x",
        idx_gen,
        idx_custom_tuple=idx_custom_tuple,
    )
    if x_dt_id is not None:
        variable_names = [r"\dot{\bm{x}}", r"\dot{\bm{x}}_{\mathrm{rec}}"]
        save_name = r"x_dt_rec"
        plot_x(
            num_plots,
            x_dt,
            x_dt_id,
            idx_n_f,
            variable_names,
            save_name=save_name,
            save_path=save_path,
        )


def plot_X_reconstruction(
    original_data,
    identified_data,
    use_train_data=False,
    idx_gen="rand",
    save_path="",
    idx_custom_tuple: list[tuple] | None = None,
):
    """
    Plots a comparison of original states and reconstructed states from an autoencoder.
    The data is only encoded and decoded, the pHIN layer is not involved.

    This function generates plots comparing the original states with the states reconstructed
    by an autoencoder from the identified data. It selects a specified number of indices to plot
    based on the `idx_gen` method.

    Parameters:
    -----------
    original_data : object
        The instance of the original data containing the true states.
    identified_data : object
        The instance of the identified data containing the reconstructed states from the autoencoder.
    use_train_data : bool, optional
        If `True`, use training data for plotting. If `False`, use test data. Defaults to `False`.
    idx_gen : str, optional
        Method for generating indices. Options are `"rand"` for random indices or `"first"` for sequential indices. Defaults to `"rand"`.
    save_path : str, optional
        Directory path to save the plot image. If empty, the plot will not be saved. Defaults to `""`.

    Returns:
    -----------
    None
    """

    t, X, X_id, idx_n_n, idx_n_dn, idx_sim, _, num_plots = get_quantity_of_interest(
        original_data,
        identified_data,
        "X",
        "X_rec",
        use_train_data,
        "X",
        idx_gen,
        idx_custom_tuple=idx_custom_tuple,
    )
    if X_id is not None:
        variable_names = [r"\bm{X}", r"\bm{X}_\mathrm{rec}"]
        save_name = "X_rec"
        plot_X(
            num_plots,
            t,
            X,
            X_id,
            idx_n_n,
            idx_n_dn,
            idx_sim,
            variable_names,
            save_name=save_name,
            save_path=save_path,
        )


def plot_X_dt_reconstruction(
    original_data,
    identified_data,
    use_train_data=False,
    idx_gen="rand",
    save_path="",
    idx_custom_tuple: list[tuple] | None = None,
):
    """
    Plots a comparison of original state derivatives and reconstructed state derivatives from an autoencoder.
    The data is only encoded and decoded, the pHIN layer is not involved.

    This function generates plots comparing the original time derivatives of the states with the state derivatives
    reconstructed by an autoencoder from the identified data. It selects a specified number of indices for plotting
    based on the `idx_gen` method.

    Parameters:
    -----------
    original_data : object
        The instance of the original data containing the true state derivatives.
    identified_data : object
        The instance of the identified data containing the state derivatives reconstructed by the autoencoder.
    use_train_data : bool, optional
        If `True`, use training data for plotting. If `False`, use test data. Defaults to `False`.
    idx_gen : str, optional
        Method for generating indices. Options are `"rand"` for random indices or `"first"` for sequential indices. Defaults to `"rand"`.
    save_path : str, optional
        Directory path to save the plot image. If empty, the plot will not be saved. Defaults to `""`.

    Returns:
    -----------
    None
    """

    t, X, X_id, idx_n_n, idx_n_dn, idx_sim, _, num_plots = get_quantity_of_interest(
        original_data,
        identified_data,
        "X_dt",
        "X_rec_dt",
        use_train_data,
        "X",
        idx_gen,
        idx_custom_tuple=idx_custom_tuple,
    )
    if X_id is not None:
        variable_names = [r"\dot{\bm{X}}", r"\dot{\bm{X}}_{\mathrm{rec}}"]
        save_name = r"X_rec_dt"
        plot_X(
            num_plots,
            t,
            X,
            X_id,
            idx_n_n,
            idx_n_dn,
            idx_sim,
            variable_names,
            save_name=save_name,
            save_path=save_path,
        )


def plot_Z_ph(
    identified_data,
    use_train_data=False,
    idx_gen="rand",
    save_path="",
    idx_custom_tuple: list[tuple] | None = None,
):
    """
    Plots the comparison between identified latent variables (Z) and their corresponding port-Hamiltonian versions (Z_ph).
    where
        - Z: obtained from the encoded original data
        - Z_ph: obtained through the encoded initial condition of x0 and time integration with the identified system

    This function generates a series of plots that compare the latent variables `Z` with their port-Hamiltonian
    counterparts `Z_ph`, as computed by a model. The data can be selected from either the training or test set,
    and specific indices can be chosen randomly or in a sequential manner.

    Parameters:
    -----------
    identified_data : object
        The dataset containing the identified variables. This object should have attributes `TRAIN` and `TEST`
        representing the training and testing data, respectively.

    use_train_data : bool, optional
        If True, the function will use the training data for plotting. If False, it will use the test data.
        Default is False.

    idx_gen : str, optional
        Method for generating indices of features to plot. Options are:
        - "rand": Randomly selects indices.
        - "first": Selects the first few indices.
        Default is "rand".

    save_path : str, optional
        The directory path where the plot will be saved. If not provided, the plot will not be saved.

    Returns:
    --------
    None
        The function does not return anything. It generates and displays the plot(s), and optionally saves them.
    """

    t, Z, Z_ph, _, _, idx_sim, idx_n_f, num_plots = get_quantities_of_interest(
        identified_data,
        "Z",
        "Z_ph",
        use_train_data,
        "Z",
        idx_gen,
        idx_custom_tuple=idx_custom_tuple,
    )

    variable_names = [r"\bm{Z}", r"\bm{Z}_\mathrm{ph}"]
    save_name = "Z"
    plot_Z(
        num_plots,
        t,
        Z,
        Z_ph,
        idx_n_f,
        idx_sim,
        variable_names,
        save_name=save_name,
        save_path=save_path,
    )


def plot_z_ph(
    identified_data,
    use_train_data=False,
    idx_gen="rand",
    save_path="",
    idx_custom_tuple: list[tuple] | None = None,
):
    """
    Plots the comparison between identified latent variables (Z) and their corresponding port-Hamiltonian versions (Z_ph).
    where
        - Z: obtained from the encoded original data
        - Z_ph: obtained through the encoded initial condition of x0 and time integration with the identified system

    This function generates a series of plots that compare the latent features `z` with their port-Hamiltonian
    counterparts `z_ph`, as extracted from a dataset. The data can be selected from either the training or test set,
    and specific indices can be chosen either randomly or sequentially.

    Parameters:
    -----------
    identified_data : object
        The dataset containing the identified features. This object should have attributes `TRAIN` and `TEST`
        representing the training and testing data, respectively.

    use_train_data : bool, optional
        If True, the function will use the training data for plotting. If False, it will use the test data.
        Default is False.

    idx_gen : str, optional
        Method for generating indices of features to plot. Options are:
        - "rand": Randomly selects indices.
        - "first": Selects the first few indices.
        Default is "rand".

    save_path : str, optional
        The directory path where the plot will be saved. If not provided, the plot will not be saved.

    Returns:
    --------
    None
        The function does not return anything. It generates and displays the plot(s), and optionally saves them.
    """
    _, z, z_ph, _, _, _, idx_n_f, num_plots = get_quantities_of_interest(
        identified_data,
        "z",
        "z_ph",
        use_train_data,
        "z",
        idx_gen,
        idx_custom_tuple=idx_custom_tuple,
    )

    variable_names = [r"\bm{z}", r"\bm{z}_\mathrm{ph}"]
    save_name = "z"
    plot_z(
        num_plots,
        z,
        z_ph,
        idx_n_f,
        variable_names,
        save_name=save_name,
        save_path=save_path,
    )


def plot_Z_dt_ph_map(
    identified_data,
    use_train_data=False,
    idx_gen="rand",
    save_path="",
    idx_custom_tuple: list[tuple] | None = None,
):
    """
    Plots the comparison between the time derivatives of the latent features (Z_dt) and their corresponding port-Hamiltonian mapped versions (Z_dt_ph_map).
    Where
        - Z_dt: obtained through automatic differentiation (chain rule) of the original data through the encoder
        - Z_dt_ph_map: obtained by inserting the encoded original state into the pH network, i.e. inserting z into the pH equation. z_dt=(J-R)Q + Bu (no time integration)

    This function generates a series of plots that compare the time derivatives of the latent features `Z_dt` with
    their port-Hamiltonian mapped counterparts `Z_dt_ph_map`, as extracted from a dataset. The data can be selected
    from either the training or test set, and specific indices can be chosen either randomly or sequentially.

    Parameters:
    -----------
    identified_data : object
        The dataset containing the identified features. This object should have attributes `TRAIN` and `TEST`
        representing the training and testing data, respectively.

    use_train_data : bool, optional
        If True, the function will use the training data for plotting. If False, it will use the test data.
        Default is False.

    idx_gen : str, optional
        Method for generating indices of features to plot. Options are:
        - "rand": Randomly selects indices.
        - "first": Selects the first few indices.
        Default is "rand".

    save_path : str, optional
        The directory path where the plot will be saved. If not provided, the plot will not be saved.

    Returns:
    --------
    None
        The function does not return anything. It generates and displays the plot(s), and optionally saves them.
    """

    t, Z_dt, Z_dt_ph_map, idx_n_n, idx_n_dn, idx_sim, idx_n_f, num_plots = (
        get_quantities_of_interest(
            identified_data,
            "Z_dt",
            "Z_dt_ph_map",
            use_train_data,
            "Z",
            idx_gen,
            idx_custom_tuple=idx_custom_tuple,
        )
    )

    if Z_dt_ph_map is not None:
        variable_names = [r"\dot{\bm{Z}}", r"\dot{\bm{Z}}_{\mathrm{phmap}}"]
        save_name = "Z_dt_ph_map"
        plot_Z(
            num_plots,
            t,
            Z_dt,
            Z_dt_ph_map,
            idx_n_f,
            idx_sim,
            variable_names,
            save_name=save_name,
            save_path=save_path,
        )


def plot_z_dt_ph_map(
    identified_data,
    use_train_data=False,
    idx_gen="rand",
    save_path="",
    idx_custom_tuple: list[tuple] | None = None,
):
    """
    Plots a comparison of the derivative of latent features (`z_dt`) with their corresponding port-Hamiltonian variables
    (`z_dt_ph_map`) from the identified data.
    Where
        - z_dt: obtained through automatic differentiation (chain rule) of the original data through the encoder
        - z_dt_ph_map: obtained by inserting the encoded original state into the pH network, i.e. inserting z into the pH equation. z_dt=(J-R)Qz + Bu (no time integration)

    This function generates plots to compare the derivative of latent features (`z_dt`) with their
    corresponding phase map (`z_dt_ph_map`). The function uses either training or test data based on the
    `use_train_data` parameter. The indices of features to be plotted are chosen based on the `idx_gen`
    parameter, which can either be random or sequential.

    Parameters:
    -----------
    identified_data : object
        The dataset containing the identified or predicted latent features. This object should have attributes
        `TRAIN` and `TEST` representing the training and testing data, respectively.

    use_train_data : bool, optional
        If True, the function will use the training data for plotting. If False, it will use the test data.
        Default is False.

    idx_gen : str, optional
        Method for generating indices of features to plot. Options are:
        - "rand": Randomly selects indices.
        - "first": Selects the first few indices.
        Default is "rand".

    save_path : str, optional
        The directory path where the plot will be saved. If not provided, the plot will not be saved.

    Returns:
    --------
    None
        The function does not return anything. It generates and displays the plot(s), and optionally saves them.
    """

    t, z_dt, z_dt_ph_map, _, _, _, idx_n_f, num_plots = get_quantities_of_interest(
        identified_data,
        "z_dt",
        "z_dt_ph_map",
        use_train_data,
        "z",
        idx_gen,
        idx_custom_tuple=idx_custom_tuple,
    )

    if z_dt_ph_map is not None:
        variable_name = [r"\dot{\bm{z}}", r"\dot{\bm{z}}_{\mathrm{phmap}}"]
        save_name = "z_dt_ph_map"
        plot_z(
            num_plots,
            z_dt,
            z_dt_ph_map,
            idx_n_f,
            variable_name,
            save_name=save_name,
            save_path=save_path,
        )


def plot_Z_dt_ph(
    identified_data,
    use_train_data=False,
    idx_gen="rand",
    save_path="",
    idx_custom_tuple: list[tuple] | None = None,
):
    """
    Plots the comparison between the time derivatives of the reduced latent features (`Z_dt`) and their corresponding
    port-Hamiltonian versions (`Z_dt_ph`).
    Where
        - Z_dt: obtained through automatic differentiation (chain rule) of the original data through the encoder
        - Z_dt_ph: obtained through time integration of the identified system in the latent space and inserting Z into the pH system Z_dt = (J-R)QZ + Bu

    The function allows the selection of data from either the training or test set, and indices can be generated either randomly or sequentially.

    Parameters:
    -----------
    identified_data : object
        The dataset containing the identified features. This object should have attributes `TRAIN` and `TEST`
        representing the training and testing data, respectively.

    use_train_data : bool, optional
        If True, the function will use the training data for plotting. If False, it will use the test data.
        Default is False.

    idx_gen : str, optional
        Method for generating indices of features to plot. Options are:
        - "rand": Randomly selects indices.
        - "first": Selects the first few indices.
        Default is "rand".

    save_path : str, optional
        The directory path where the plot will be saved. If not provided, the plot will not be saved.

    Returns:
    --------
    None
        The function does not return anything. It generates and displays the plot(s), and optionally saves them.
    """
    t, Z_dt, Z_dt_ph, _, _, idx_sim, idx_n_f, num_plots = get_quantities_of_interest(
        identified_data,
        "Z_dt",
        "Z_dt_ph",
        use_train_data,
        "Z",
        idx_gen,
        idx_custom_tuple=idx_custom_tuple,
    )

    variable_names = [r"\dot{\bm{Z}}", r"\dot{\bm{Z}}_\mathrm{ph}"]
    save_name = "Z_dt"
    plot_Z(
        num_plots,
        t,
        Z_dt,
        Z_dt_ph,
        idx_n_f,
        idx_sim,
        variable_names,
        save_name=save_name,
        save_path=save_path,
    )


def plot_z_dt_ph(
    identified_data,
    use_train_data=False,
    idx_gen="rand",
    save_path="",
    idx_custom_tuple: list[tuple] | None = None,
):
    """
    Plots the comparison between the time derivatives of the reduced latent features (`z_dt`) and their corresponding
    port-Hamiltonian versions (`z_dt_ph`).
    Where
        - z_dt: obtained through automatic differentiation (chain rule) of the original data through the encoder
        - z_dt_ph: obtained through time integration of the identified system in the latent space and inserting z into the pH system z_dt = (J-R)Qz + Bu

    The function allows the selection of data from either the training or test set, and indices can be generated either randomly or sequentially.

    Parameters:
    -----------
    identified_data : object
        The dataset containing the identified features. This object should have attributes `TRAIN` and `TEST`
        representing the training and testing data, respectively.

    use_train_data : bool, optional
        If True, the function will use the training data for plotting. If False, it will use the test data.
        Default is False.

    idx_gen : str, optional
        Method for generating indices of features to plot. Options are:
        - "rand": Randomly selects indices.
        - "first": Selects the first few indices.
        Default is "rand".

    save_path : str, optional
        The directory path where the plot will be saved. If not provided, the plot will not be saved.

    Returns:
    --------
    None
        The function does not return anything. It generates and displays the plot(s), and optionally saves them.
    """
    _, z_dt, z_dt_ph, _, _, _, idx_n_f, num_plots = get_quantities_of_interest(
        identified_data,
        "z_dt",
        "z_dt_ph",
        use_train_data,
        "z",
        idx_gen,
        idx_custom_tuple=idx_custom_tuple,
    )

    plot_z(
        num_plots,
        z_dt,
        z_dt_ph,
        idx_n_f,
        [r"\dot{\bm{z}}", r"\dot{\bm{z}}_\mathrm{ph}"],
        save_name="z_dt",
        save_path=save_path,
    )


def get_quantities_of_interest(
    data,
    id_quantity_1: str,
    id_quantity_2: str,
    use_train_data=False,
    data_type="X",
    idx_gen="rand",
    idx_custom_tuple: list[tuple] | None = None,
):
    """
    Extracts and returns selected quantities of interest from a dataset for further analysis.

    This function retrieves two specified quantities (e.g., state variables, time derivatives, etc.) from either the training or test
    data of a given dataset object. It also generates indices for simulation, nodes, and features, which can be used for subsequent
    plotting or analysis tasks.

    Parameters:
    -----------
    data : object
        The dataset object containing the time series data. The object should have attributes for accessing the training and test data,
        as well as the time variable (`t`).

    quantity_1 : str
        The name of the first quantity to retrieve from the dataset object (e.g., "X", "dx_dt", etc.).

    quantity_2 : str
        The name of the second quantity to retrieve from the dataset object. This can be another state variable or a reconstructed quantity.

    use_train_data : bool, optional
        If True, the function retrieves the data from the training dataset; otherwise, it uses the test dataset. Default is False.

    data_type : str, optional
        The type of data being analyzed, such as "X" for state variables or "Z" for latent variables. Default is "X".

    idx_gen : str, optional
        Method for generating indices for selecting nodes, degrees of freedom, or features. Options are "rand" (random selection)
        or "first" (select the first N features). Default is "rand".

    Returns:
    --------
    tuple
        A tuple containing the following elements:
        - t (array-like): The time variable from the dataset.
        - quantity_1 (array-like): The first quantity of interest from the dataset.
        - quantity_2 (array-like): The second quantity of interest from the dataset.
        - idx_n_n (array-like): Indices for the nodes.
        - idx_n_dn (array-like): Indices for the degrees of freedom.
        - idx_sim (int): The index of the selected simulation.
        - idx_n_f (array-like): Indices for the selected features.
        - num_plots (int): The number of plots to be generated.
    """
    if use_train_data:
        data = data.TRAIN
    else:
        data = data.TEST

    idx_n_n, idx_n_dn, idx_sim, idx_n_f, num_plots = get_sim_idx(
        data,
        data_type=data_type,
        idx_gen=idx_gen,
        idx_custom_tuple=idx_custom_tuple,
    )

    t = data.t
    quantity_1 = getattr(data, id_quantity_1)
    quantity_2 = getattr(data, id_quantity_2)

    for quantity, quantity_name in [
        (quantity_1, id_quantity_1),
        (quantity_2, id_quantity_2),
    ]:
        if quantity is None:
            logging.info(
                f"Quantity {quantity_name} is not given in the dataset. Plot will not be created."
            )

    return t, quantity_1, quantity_2, idx_n_n, idx_n_dn, idx_sim, idx_n_f, num_plots


def get_quantity_of_interest(
    original_data,
    identified_data,
    og_quantity: str,
    id_quantity: str,
    use_train_data=False,
    data_type="X",
    idx_gen="rand",
    idx_custom_tuple: list[tuple] | None = None,
):
    """
    Retrieves and prepares quantities of interest for comparison between original and identified data.

    This function extracts specified quantities from both the original and identified datasets,
    based on the type of data (training or test) and the indices generation method. It provides the
    necessary time vector, quantities for comparison, and indices for plotting.

    Parameters:
    -----------
    original_data : object
        Dataset containing the original state variables. Should have attributes for training and testing data.
    identified_data : object
        Dataset containing the identified state variables. Should have attributes for training and testing data.
    og_quantity : str
        The name of the quantity to retrieve from the original data.
    id_quantity : str
        The name of the quantity to retrieve from the identified data.
    use_train_data : bool, optional
        If `True`, the training data will be used from both datasets. If `False`, the test data will be used. Defaults to `False`.
    data_type : str, optional
        Specifies the type of data to be retrieved. Defaults to "X".
    idx_gen : str, optional
        Method for generating indices. Defaults to "rand" for random indices.

    Returns:
    -----------
    t : array-like
        Time vector from the identified data.
    quantity_1 : array-like
        Quantity retrieved from the original data.
    quantity_2 : array-like
        Quantity retrieved from the identified data.
    idx_n_n : list
        Indices for the nodes variables.
    idx_n_dn : list
        Indices for the dof per node variables.
    idx_sim : int
        Index for simulation selection.
    idx_n_f : list
        Indices for the feature variables.
    num_plots : int
        Number of plots to be generated.
    """
    if use_train_data:
        original_data = original_data.TRAIN
        identified_data = identified_data.TRAIN
    else:
        original_data = original_data.TEST
        identified_data = identified_data.TEST

    idx_n_n, idx_n_dn, idx_sim, idx_n_f, num_plots = get_sim_idx(
        original_data,
        data_type=data_type,
        idx_gen=idx_gen,
        idx_custom_tuple=idx_custom_tuple,
    )

    t = identified_data.t
    quantity_1 = getattr(original_data, og_quantity)
    quantity_2 = getattr(identified_data, id_quantity)

    for quantity, quantity_name in [
        (quantity_1, og_quantity),
        (quantity_2, id_quantity),
    ]:
        if quantity is None:
            logging.info(
                f"Quantity {quantity_name} is not given in the dataset. Plot will not be created."
            )

    return t, quantity_1, quantity_2, idx_n_n, idx_n_dn, idx_sim, idx_n_f, num_plots


def plot_u(
    data,
    use_train_data=False,
    num_plots_max=6,
):
    if use_train_data:
        data = data.TRAIN
    else:
        data = data.TEST
    t = data.t
    num_plots = data.n_u
    u = data.u

    if num_plots > num_plots_max:
        num_plots = num_plots_max

    fig, ax = new_fig(num_plots, window_title="Input u")
<<<<<<< HEAD
    if num_plots == 1:
        ax = [ax]
=======
    # make axis plot at least 2d
    if num_plots == 1:
        ax = [ax]
    plt.title("Inputs")
>>>>>>> ab10ee81
    ax[0].set_title("Inputs")
    for i_u in range(num_plots):
        ax[i_u].plot(u[:, i_u], label=rf"$u_{i_u}$")
        ax[i_u].set_ylabel(
            rf"$u_{i_u}$",
            rotation="horizontal",
            ha="center",
            va="center",
        )
        ax[i_u].grid(linestyle=":", linewidth=1)
        ax[i_u].legend()
    # plt.xlabel("time t [s]")
    fig.align_ylabels(ax[:])
    # plt.legend(bbox_to_anchor=(1.04, 0.0), loc="lower left", borderaxespad=0.0)
    # fig.legend(loc='outside center right', bbox_to_anchor=(1.3, 0.6))
    plt.tight_layout()
    plt.show(block=False)
    # save_as_png(os.path.join(save_path, save_name))


def plot_errors(
    data,
    use_train_data=False,
    # title_label="",
    save_name="rms_error",
    domain_names=None,
    save_to_csv=False,
    yscale="linear",
    create_train_test_subfolder: bool = False,
):
    """
    Generates and saves plots of RMS errors for state and latent errors from the given dataset.

    This function plots RMS errors for different domains and latent features. The plots can be saved as PNG files and
    optionally as CSV files. The function handles multiple domains by iterating over them and calling `single_error_plot`
    for each domain's state error. It also plots the latent error if available.

    Parameters:
    -----------
    data : object
        The dataset containing error information. This object should have attributes `TRAIN` and `TEST` representing the
        training and testing data, respectively, and `state_error_list` and `latent_error` containing the RMS errors.

    use_train_data : bool, optional
        If True, the function will use the training data for plotting. If False, it will use the test data. Default is False.

    t : numpy.ndarray or None, optional
        A 1D array representing time points corresponding to the error data. If None, defaults to the range of indices for
        the time points. Default is None.

    save_name : str, optional
        The base name for the files to which the plots will be saved. The name will be prefixed with "state_" for state
        errors and "latent_" for latent errors. Default is "rms_error".

    domain_names : list of str or None, optional
        A list of domain names corresponding to the state errors. If None, domain names will be generated automatically
        based on the number of state error domains. The length of the list must match the length of `data.state_error_list`.
        Default is None.

    save_to_csv : bool, optional
        If True, the error data will be saved to a CSV file. Default is False.

    yscale : str, optional
        The scale of the y-axis for the plots. Options are "linear" or "log". Default is "linear".

    Returns:
    --------
    None
        The function does not return anything. It generates and displays plots, and optionally saves them to files.
    """
    if use_train_data:
        data = data.TRAIN
    else:
        data = data.TEST

    if create_train_test_subfolder:
        if use_train_data:
            result_dir = os.path.join(result_dir, "train")
        else:
            result_dir = os.path.join(result_dir, "test")
        if not os.path.exists(result_dir):
            os.makedirs(result_dir)

    # plot state error
    if domain_names is None:
        if len(data.state_error_list) > 1:
            domain_names = [f"dom{i}" for i in range(len(data.state_error_list))]
        else:
            # just one domain - do not distinguish
            domain_names = [""]
    else:
        # domain_names must be of same length as state_error_list which is equivalent to len(domains_split_vals)
        assert len(domain_names) == len(data.state_error_list)

    for i_domain, norm_rms_error in enumerate(data.state_error_list):
        save_name_dom = f"{save_name}_state_{domain_names[i_domain]}"
        title_label = f"state_error_{domain_names[i_domain]}"
        single_error_plot(
            norm_rms_error=norm_rms_error,
            t=data.t,
            title_label=title_label,
            save_name=save_name_dom,
            save_to_csv=save_to_csv,
            yscale=yscale,
        )

    # plot latent error
    if data.latent_error is not None:
        save_name_lat = f"{save_name}_latent"
        title_label = f"latent_error"
        single_error_plot(
            norm_rms_error=data.latent_error,
            t=data.t,
            title_label=title_label,
            save_name=save_name_lat,
            save_to_csv=save_to_csv,
            yscale=yscale,
        )


def single_parameter_space_error_plot(
    norm_rms_error,
    Mu,
    Mu_input: np.ndarray = None,
    parameter_names: list[str] = None,
    save_name: str = None,
):
    if Mu_input is not None:
        Mu_with_input = np.concatenate((Mu, Mu_input), axis=1)
    else:
        Mu_with_input = Mu
    n_parameter_space = Mu_with_input.shape[1]
    if n_parameter_space > 4:
        raise NotImplementedError(
            f"Parameter space of size {n_parameter_space} is too large. Please reduce to a size of at most 4."
        )
    if parameter_names is not None:
        assert len(parameter_names) == n_parameter_space

    # prepare scatter data
    x_data = Mu_with_input[:, 0]
    y_data = Mu_with_input[:, 1]
    if n_parameter_space > 2:
        z_data = Mu_with_input[:, 2]
    if n_parameter_space > 3:
        colors = Mu_with_input[:, 3]

    # size of scatter dots is the error
    norm_rms_error_max_time = np.max(norm_rms_error, axis=1)
    error_sizes = norm_rms_error_max_time
    size_min = 10
    size_max = 50
    error_sizes_scaled = (
        (error_sizes - error_sizes.min(axis=0))
        / (error_sizes.max(axis=0) - error_sizes.min(axis=0))
    ) * (size_max - size_min) + size_min

    fig = plt.figure()
    ax = fig.add_subplot(projection="3d")
    if n_parameter_space == 2:
        ax.scatter(x_data, y_data, sizes=error_sizes_scaled)
    elif n_parameter_space == 3:
        ax.scatter(x_data, y_data, z_data, sizes=error_sizes_scaled)
    elif n_parameter_space == 4:
        im = ax.scatter(x_data, y_data, z_data, c=colors, sizes=error_sizes_scaled)
        cbar = fig.colorbar(im, ax=ax)

    if parameter_names is not None:
        for i_dim in range(n_parameter_space):
            if i_dim == 0:
                ax.set_xlabel(parameter_names[0])
            elif i_dim == 1:
                ax.set_ylabel(parameter_names[1])
            elif i_dim == 2:
                ax.set_zlabel(parameter_names[2])
            elif i_dim == 3:
                cbar.set_label(parameter_names[3])

    plt.title(f"Error = Circle size")
    plt.show(block=False)


def single_error_plot(
    norm_rms_error,
    t=None,
    title_label="",
    save_name="rms_error",
    save_to_csv=False,
    yscale="linear",
):
    """
    Generates a plot of RMS error across simulations and optionally saves it to a PNG file and/or a CSV file.

    This function plots the root mean square (RMS) error values over time for a set of simulations. It computes
    the mean RMS error across all simulations and plots both the individual simulation errors and the mean error.
    The plot can be customized with a title, and the y-axis scale can be adjusted. Optionally, the data can be saved
    to a CSV file.

    Parameters:
    -----------
    norm_rms_error : numpy.ndarray
        A 2D array where each row represents RMS errors from a different simulation, and each column represents
        errors at a specific time point. Shape should be (n_simulations, n_time_points).

    t : numpy.ndarray or None, optional
        A 1D array representing time points corresponding to the columns of `norm_rms_error`. If None, default
        to the range of indices for the time points. Default is None.

    title_label : str, optional
        A string to be appended to the plot title to provide additional context or labeling. Default is an empty string.

    save_name : str, optional
        The name of the file (without extension) to which the plot will be saved as a PNG. Default is "rms_error".

    save_to_csv : bool, optional
        If True, the RMS error data along with the mean error will be saved to a CSV file. Default is False.

    yscale : str, optional
        The scale of the y-axis. Options are "linear" or "log". Default is "linear".

    Returns:
    --------
    None
        The function does not return anything. It generates and displays the plot(s), and optionally saves them
        as a PNG and/or CSV file.
    """

    # calculate mean value over all simulations
    mean_norm_rms_error = np.mean(norm_rms_error, axis=0)

    if t is None:
        t = range(norm_rms_error.shape[1])

    plt.figure()
    plt.plot(t, np.transpose(norm_rms_error), "gray", alpha=0.6, label="e_sim")
    plt.plot(t, np.transpose(mean_norm_rms_error), "r", label="e_mean")
    plt.yscale(yscale)
    plt.title(f"RMS error {title_label}")
    # remove duplicate labels through dictionary
    handles, labels = plt.gca().get_legend_handles_labels()
    by_label = dict(zip(labels, handles))
    plt.legend(by_label.values(), by_label.keys())
    plt.tight_layout()
    save_as_png(save_name)
    plt.show(block=False)

    if save_to_csv:
        # if there are too many data points, pgfplots will throw an error and be very slow
        # limit data points to 100 for each trajectory
        data_point_limit = 100
        if t.shape[0] > data_point_limit:
            data_point_stepping = int(t.shape[0] / data_point_limit)
            t = t[::data_point_stepping]
            mean_norm_rms_error = mean_norm_rms_error[::data_point_stepping]
            norm_rms_error = norm_rms_error[:, ::data_point_stepping]
        # concatenate data
        if t.ndim == 1:
            t = t[:, np.newaxis]
        data_array = np.concatenate(
            (t, np.transpose(norm_rms_error), mean_norm_rms_error[:, np.newaxis]),
            axis=1,
        )
        # create header
        header_list = ["t"]
        for i in range(norm_rms_error.shape[0]):
            header_list.append(f"error_{title_label}_{i}")
        header_list.append(f"mean_error_{title_label}")
        data_pd = pd.DataFrame(data_array)
        data_pd.to_csv(f"{save_name}.csv", header=header_list, index=False)


def get_sim_idx(
    data_instance,
    data_type="X",
    num_plots_max=6,
    idx_gen="rand",
    idx_custom_tuple: list[tuple] | None = None,
):
    """
    Generates indices for plotting based on the type of data and the number of plots desired.

    This function determines which indices to use for plotting the results based on the data type
    (`"X"` for state results or `"Z"` for latent results), the maximum number of plots, and the
    method for index generation. It provides indices for states or latent variables, as well as a
    random simulation index.

    Parameters:
    -----------
    data_instance : object
        The instance of the data containing the results and necessary attributes for indexing.
    data_type : str, optional
        The type of data to be indexed. Can be `"X"` for state results or `"Z"` for latent results. Defaults to `"X"`.
    num_plots_max : int, optional
        The maximum number of plots to be generated. Defaults to 6.
    idx_gen : str, optional
        Method for generating indices. Options are `"rand"` for random indices or `"first"` for sequential indices. Defaults to `"rand"`.

    Returns:
    -----------
    idx_n_n : np.ndarray
        Indices for the state variables (nodes).
    idx_n_dn : np.ndarray
        Indices for the state variables (degrees of freedom).
    idx_sim : int
        Random index for simulation selection.
    idx_n_f : np.ndarray
        Indices for the feature variables (states or latent variables).
    num_plots : int
        The actual number of plots to be generated.
    """
    # initialize return values
    idx_n_n, idx_n_dn, idx_sim, idx_n_f, num_plots = [None] * 5

    if data_type == "X" or data_type == "x":
        # state results
        n_f = data_instance.n_n * data_instance.n_dn
        if n_f > num_plots_max:
            num_plots = num_plots_max
            match idx_gen:
                case "rand":
                    rng = np.random.default_rng()

                    if data_instance.n_n < num_plots_max:
                        replace_n_n = True
                    else:
                        replace_n_n = False
                    idx_n_n = rng.choice(
                        data_instance.n_n,
                        size=(num_plots_max,),
                        replace=replace_n_n,
                    )
                    if data_instance.n_dn < num_plots_max:
                        replace_n_dn = True
                    else:
                        replace_n_dn = False
                    idx_n_dn = rng.choice(
                        data_instance.n_dn,
                        size=(num_plots_max,),
                        replace=replace_n_dn,
                    )
                case "first":
                    if data_instance.n_n < num_plots_max:
                        logging.info(
                            f"number of nodes {data_instance.n_n} smaller than maximum number of plots {num_plots_max}. Choosing random indices for the nodes."
                        )
                        idx_n_n = np.random.randint(
                            0, data_instance.n_n, size=(num_plots_max,)
                        )
                    else:
                        idx_n_n = np.arange(num_plots_max)
                    if data_instance.n_dn < num_plots_max:
                        logging.info(
                            f"number of node DOFs {data_instance.n_dn} smaller than maximum number of plots {num_plots_max}. Choosing random indices for the node DOFs."
                        )
                        idx_n_dn = np.random.randint(
                            0, data_instance.n_dn, size=(num_plots_max,)
                        )
                    else:
                        idx_n_dn = np.arange(num_plots_max)
                case "custom":
                    idx_n_n = []
                    idx_n_dn = []
                    for idx_tuple in idx_custom_tuple:
                        assert idx_tuple[0] <= data_instance.n_n - 1
                        assert idx_tuple[1] <= data_instance.n_dn - 1
                        idx_n_n.append(idx_tuple[0])
                        idx_n_dn.append(idx_tuple[1])
                    idx_n_n = np.array(idx_n_n)
                    idx_n_dn = np.array(idx_n_dn)
                    num_plots = len(idx_n_n)
                case _:
                    raise ValueError(f"Wrong idx_gen type {idx_gen}")
        else:
            num_plots = n_f
            # use all dofs
            idx_n_n = np.arange(data_instance.n_n)
            idx_n_dn = np.arange(data_instance.n_dn)

        # feature idx from node and node DOF idx
        idx_nf_combinations = list(
            itertools.product(np.unique(idx_n_n), np.unique(idx_n_dn))
        )
        if len(idx_nf_combinations) <= num_plots_max:
            num_plots = len(idx_nf_combinations)
            list_n_f_comb = np.array(idx_nf_combinations)
        else:
            rng = np.random.default_rng()
            list_n_f_comb = np.squeeze(
                rng.choice(idx_nf_combinations, size=(num_plots_max,), replace=False)
            )
        idx_n_n = list_n_f_comb[:, 0]
        idx_n_dn = list_n_f_comb[:, 1]
        idx_n_f = list(list_n_f_comb[:, 0] * data_instance.n_dn + list_n_f_comb[:, 1])

    elif data_type == "Z" or data_type == "z":
        # latent results
        n_f = data_instance.n_red
        if n_f > num_plots_max:
            num_plots = num_plots_max
            match idx_gen:
                case "rand":
                    rng = np.random.default_rng()  # without repitition
                    idx_n_f = rng.choice(n_f, size=(num_plots_max,), replace=False)
                case "first":
                    idx_n_f = np.arange(num_plots_max)
                case "custom":
                    idx_n_f = []
                    for idx_tuple in idx_custom_tuple:
                        assert idx_tuple[2] <= n_f - 1
                        idx_n_f.append(idx_tuple[2])
                    num_plots = len(idx_n_f)
                case _:
                    raise ValueError(f"Wrong idx_gen type {idx_gen}")
        else:
            num_plots = n_f
            idx_n_f = np.arange(n_f)
    else:
        raise ValueError(f"Data type {data_type} unknown.")

    # random simulation
    idx_sim = np.random.randint(0, data_instance.n_sim)
    # TODO: Remove next line!!!
    idx_sim = 0

    return idx_n_n, idx_n_dn, idx_sim, idx_n_f, num_plots


def plot_x(num_plots, x, x_id, idx_n_f, variable_names, save_name=None, save_path=""):
    """
    Plots and compares multiple time series data from the state in the feature shape.
    Data needs to be in the feature format (n_s, n_f)

    This function creates a series of subplots to compare the provided time series data (`x`) with identified data (`x_id`)
    for multiple features. Each subplot shows the data for one feature, with the original data plotted as a solid line and
    the identified data plotted as a dashed line. The function allows for saving the resulting figure as a PNG file.

    Parameters:
    -----------
    num_plots : int
        The number of subplots to create. Determines how many features will be plotted.

    x : np.ndarray of size (n_s, n_f)
        Array containing the original time series data. Expected shape is (n_time_steps, n_features).

    x_id : np.ndarray of size (n_s, n_f)
        Array containing the identified or reconstructed time series data. Expected shape is (n_time_steps, n_features).

    idx_n_f : list or np.ndarray
        Indices of the features to be plotted. Should have the same length as `num_plots`.

    variable_names : list of str
        Names of the variables to be used in the plot labels. Should contain two elements: the name for `x` and the name for `x_id`.

    save_name : str, optional
        The name of the file to save the plot as (without file extension). If None, uses the first element of `variable_names`.

    save_path : str, optional
        Directory where the plot will be saved. If not provided, the plot will be saved in the current working directory.

    Returns:
    --------
    None
    """
    if save_name == None:
        save_name = variable_names[0]

    fig, ax = new_fig(num_plots, window_title=save_name)
    for i, i_n_f in enumerate(idx_n_f):
        ax[i].plot(x[:, i_n_f], label=rf"${variable_names[0]}$")
        ax[i].plot(x_id[:, i_n_f], linestyle="dashed", label=rf"${variable_names[1]}$")
        ax[i].set_ylabel(
            rf"$f_{{{i_n_f + 1}}}$",
            rotation="horizontal",
            ha="center",
            va="center",
        )
        ax[i].grid(linestyle=":", linewidth=1)
    plt.xlabel("time t [s]")
    fig.align_ylabels(ax[:])
    plt.legend(bbox_to_anchor=(1.04, 0.0), loc="lower left", borderaxespad=0.0)
    # fig.legend(loc='outside center right', bbox_to_anchor=(1.3, 0.6))
    plt.tight_layout()
    plt.show(block=False)
    save_as_png(os.path.join(save_path, save_name))

    bar_plot_all_features = True
    if bar_plot_all_features:
        fig, ax = new_fig(1, window_title=save_name)
        # use norm
        normalization_value = np.linalg.norm(x, axis=0).clip(
            1e-10
        )  # set threshold to 1e-10
        rel_error_for_each_state = (
            np.linalg.norm(x - x_id, axis=0)
        ) / normalization_value
        domain_names = ["T", "disp_x", "disp_y", "disp_z", "vel_x", "vel_y", "vel_z"]
        if domain_names is not None:
            num_groups = rel_error_for_each_state.shape[0] // len(
                domain_names
            )  # should equal number of nodes
            colors = ["red", "blue", "green", "cyan", "purple", "black", "pink"]
            color_list = colors[: len(domain_names)] * num_groups
            label_list = domain_names
            label_list.extend(
                [f"_{domain_name}" for domain_name in domain_names] * (num_groups - 1)
            )
        else:
            color_list = None
            label_list = None
        # use max
        # rel_error_for_each_state = np.max(np.abs(x - x_id), axis=0) / np.max(
        #     np.abs(x), axis=0
        # )
        # np.savetxt(f"error_for_each_state_{save_name}", rel_error_for_each_state)
        plt.bar(
            np.arange(x.shape[1]) + 1,
            rel_error_for_each_state,
            log=True,
            color=color_list,
            label=label_list,
        )
        plt.xlabel("features")
        plt.legend()
        plt.title(f"{save_name}")
        plt.show(block=False)
        save_as_png(os.path.join(save_path, f"bar_error_{save_name}"))


def plot_X(
    num_plots,
    t,
    X,
    X_id,
    idx_n_n,
    idx_n_dn,
    idx_sim,
    variable_names,
    save_name=None,
    save_path="",
):
    """
    Plots multiple time series of the states from the provided data and optionally saves the plot.
    Data needs to be in the state format (n_sim, n_t, n_n, n_dn).

    This function creates a series of plots comparing the time evolution of system variables
    across different indices. Each plot shows the simulated variable and its corresponding reference
    or ideal value. The function also supports saving the plot to a specified directory.

    Parameters:
    -----------
    num_plots : int
        The number of individual plots to generate.
    t : numpy.ndarray
        The time vector for the x-axis.
    X : numpy.ndarray of size (n_sim, n_t, n_n, n_dn)
        The simulated data array with shape (num_simulations, num_time_points, num_n, num_dn).
    X_id : numpy.ndarray of size (n_sim, n_t, n_n, n_dn)
        The reference or ideal data array with the same shape as `X`.
    idx_n_n : list of int
        List of indices for the 'n_n' dimension of `X` and `X_id`.
    idx_n_dn : list of int
        List of indices for the 'n_dn' dimension of `X` and `X_id`.
    idx_sim : int
        Index of the simulation to plot.
    variable_names : list of str
        List of two variable names used for labeling the plot.
    save_name : str, optional
        The name of the file to save the plot as. If `None`, uses the first variable name from `variable_names`.
    save_path : str, optional
        The directory path where the plot image will be saved if `save_name` is provided. Defaults to the current directory.
    """

    if save_name == None:
        save_name = variable_names[0]

    fig, ax = new_fig(num_plots, window_title=save_name)
    # get n_n, n_dn combinations
    assert len(idx_n_dn) == len(idx_n_n)
    indices = [(idx_n_n[i], idx_n_dn[i]) for i in range(num_plots)]
    for i, index in enumerate(indices):
        i_n = index[0]
        i_dn = index[1]
        ax[i].plot(t, X[idx_sim, :, i_n, i_dn], label=rf"${variable_names[0]}$")
        ax[i].plot(
            t,
            X_id[idx_sim, :, i_n, i_dn],
            linestyle="dashed",
            label=rf"${variable_names[1]}$",
        )
        ax[i].set_ylabel(
            rf"$n_{{{i_n + 1}}}/dn_{{{i_dn + 1}}}$",
            rotation="horizontal",
            ha="center",
            va="center",
        )
        ax[i].grid(linestyle=":", linewidth=1)
    plt.xlabel("time t [s]")
    fig.align_ylabels(ax[:])
    plt.legend(bbox_to_anchor=(1.04, 0.0), loc="lower left", borderaxespad=0.0)
    # fig.legend(loc='outside center right', bbox_to_anchor=(1.3, 0.6))
    plt.tight_layout()
    plt.show(block=False)
    save_as_png(os.path.join(save_path, save_name))


def plot_Z(
    num_plots,
    t,
    Z,
    Z_id,
    idx_n_f,
    idx_sim,
    variable_names,
    save_name=None,
    save_path="",
):
    """
    Plots the comparison between original and identified latent variables over time.
    Data needs to be in the latent state format (n_sim, n_t, n_f).

    This function generates a series of subplots comparing the original latent variables (`Z`) with their identified counterparts
    (`Z_id`) for a specified number of features. The plots are generated for a selected simulation, and each subplot represents a
    different feature.

    Parameters:
    -----------
    num_plots : int
        The number of subplots to generate.

    t : array-like
        The time variable, common to both the original and identified data.

    Z : array-like of size (n_sim, n_t, n_f).
        The original latent variables, with shape (num_simulations, num_time_steps, num_features).

    Z_id : array-like of size (n_sim, n_t, n_f).
        The identified or reconstructed latent variables, with the same shape as `Z`.

    idx_n_f : array-like
        Indices of the selected features to plot.

    idx_sim : int
        Index of the simulation to plot.

    variable_names : list of str
        A list containing the names of the variables to be used in the plot labels. The first element should be the label for `Z`,
        and the second element should be the label for `Z_id`.

    save_name : str, optional
        The base name for the saved plot image. If not provided, the first element of `variable_names` is used. Default is None.

    save_path : str, optional
        The directory path where the plot image will be saved. Default is an empty string (current directory).

    Returns:
    --------
    None
        The function generates and displays the plots, and saves the image to the specified path.
    """
    if save_name == None:
        save_name = variable_names[0]

    fig, ax = new_fig(num_plots, window_title=save_name)
    i = 0
    for i, i_n_f in enumerate(idx_n_f):
        ax[i].plot(t, Z[idx_sim, :, i_n_f], label=rf"${variable_names[0]}$")
        ax[i].plot(
            t,
            Z_id[idx_sim, :, i_n_f],
            linestyle="dashed",
            label=rf"${variable_names[1]}$",
        )
        ax[i].set_ylabel(
            rf"$f_{{{i_n_f+1}}}$",
            rotation="horizontal",
            ha="center",
            va="center",
        )
        ax[i].grid(linestyle=":", linewidth=1)
        i += 1
    plt.xlabel("time t [s]")
    fig.align_ylabels(ax[:])
    plt.legend(bbox_to_anchor=(1.04, 0.0), loc="lower left", borderaxespad=0.0)
    # fig.legend(loc='outside center right', bbox_to_anchor=(1.3, 0.6))
    plt.tight_layout()
    plt.show(block=False)
    save_as_png(os.path.join(save_path, save_name))


def plot_z(num_plots, z, z_id, idx_n_f, variable_names, save_name=None, save_path=""):
    """
    Plots a comparison between original and identified latent variables.
    Data needs to be in the feature format (n_s, n_f).

    This function creates a series of subplots to compare the original latent variables (`z`) with the identified or reconstructed
    ones (`z_id`). Each subplot corresponds to a specific feature as indicated by `idx_n_f`.

    Parameters:
    -----------
    num_plots : int
        The number of subplots to create, corresponding to the number of features to plot.

    z : array-like, shape (n_s, n_f)
        The original latent variables, where `n_s` is the number of samples (time steps) and `n_f` is the number of features.

    z_id : array-like, shape (n_s, n_f)
        The identified or reconstructed latent variables, with the same shape as `z`.

    idx_n_f : array-like
        Indices of the selected features to plot, corresponding to columns of `z` and `z_id`.

    variable_names : list of str
        A list containing the names of the variables for the plot labels. The first element should correspond to `z`, and the
        second element to `z_id`.

    save_name : str, optional
        The base name for the saved plot image. If not provided, the first element of `variable_names` is used. Default is None.

    save_path : str, optional
        The directory path where the plot image will be saved. Default is an empty string (current directory).

    Returns:
    --------
    None
        The function generates and displays the plots, and saves the image to the specified path.
    """
    if save_name == None:
        save_name = variable_names[0]

    fig, ax = new_fig(num_plots, window_title=save_name)
    i = 0
    for i, i_nf in enumerate(idx_n_f):
        ax[i].plot(z[:, i_nf], label=rf"${variable_names[0]}$")
        ax[i].plot(z_id[:, i_nf], linestyle="dashed", label=rf"${variable_names[1]}$")
        ax[i].set_ylabel(
            rf"$f_{{{i_nf+1}}}$",
            rotation="horizontal",
            ha="center",
            va="center",
        )
        ax[i].grid(linestyle=":", linewidth=1)
        i += 1
    plt.xlabel("time t [s]")
    fig.align_ylabels(ax[:])
    plt.legend(bbox_to_anchor=(1.04, 0.0), loc="lower left", borderaxespad=0.0)
    # fig.legend(loc='outside center right', bbox_to_anchor=(1.3, 0.6))
    plt.tight_layout()
    save_as_png(os.path.join(save_path, save_name))
    plt.show(block=False)


def new_fig(num_plots, window_title: str | None = None):
    """
    Creates a new figure with subplots for plotting.

    This function generates a figure and a set of subplots that can be used for plotting multiple variables or features
    in a vertically stacked layout.

    Parameters:
    -----------
    num_plots : int
        The number of subplots to create. Each subplot will be arranged vertically in a single column.

    Returns:
    --------
    fig : matplotlib.figure.Figure
        The created figure object containing the subplots.

    ax : numpy.ndarray or matplotlib.axes.Axes
        An array of Axes objects for the subplots. If `num_plots` is 1, `ax` will be a single Axes object;
        otherwise, it will be an array of Axes objects.
    """
    fig, ax = plt.subplots(num_plots, 1, figsize=(5.701, 3.5), dpi=300, sharex="all")
    if window_title is not None:
        # set window title instead of "Figure 0", "Figure 1",...
        if matplotlib.get_backend() == "TkAgg" or "pdf":
            fig.canvas.manager.set_window_title(f"{window_title}")
        else:
            # TODO: Needs testing for other backends
            fig.canvas.set_window_title(f"{window_title}")

    return fig, ax


def save_as_png(save_path):
    """
    Saves the current matplotlib figure as a PNG file.

    This function saves the current matplotlib figure to the specified path as a PNG file. If the provided path does not
    end with ".png", the function appends ".png" to the path. If a file already exists at the path, it is removed before
    saving the new PNG file. The function handles potential runtime errors related to saving figures, including issues with
    LaTeX processing and unsupported backends. If an error occurs, the function attempts to use different matplotlib backends
    to save the figure.

    Parameters:
    -----------
    save_path : str
        The file path where the PNG file will be saved. The path should include the desired filename and, optionally, the directory.

    Returns:
    -----------
    None
    """
    if save_path.endswith(".png"):
        pass
    else:
        save_path = f"{save_path}.png"
    if os.path.isfile(save_path):
        # remove old .png to prevent confusion with old results
        os.remove(save_path)

    # save new .png
    try:
        plt.savefig(save_path)
    except RuntimeError:
        raise RuntimeError(f"Plot {save_path} could not be created due to RunTimeError")
        # sometimes "Failed to process string with tex because dvipng could not be found" error occurs
        # try:
        #     import matplotlib as mpl
        #
        #     mpl.rcParams.update(mpl.rcParamsDefault)  # default mpl helps sometimes
        #     plt.savefig(save_path)
        #     # if it still occurs change the backend
        # except RuntimeError:
        #     # change backend
        #     # see https://matplotlib.org/stable/users/explain/figure/backends.html for list of backends
        #
        #     setup_matplotlib()  # reset to tex
        #     backends = [
        #         "qtagg",
        #         "ipympl",
        #         "tkagg",
        #         "macosx",
        #         "pdf",
        #     ]
        #     for backend in backends:
        #         try:
        #             mpl.use(backend)
        #             if backend == "pdf":
        #                 save_path_tmp = f"{os.path.splitext(save_path)[0]}.pdf"
        #             else:
        #                 save_path_tmp = save_path
        #             plt.savefig(save_path_tmp)
        #             return
        #         except:
        #             # go to next backend
        #             pass
        #     logging.error(f"Plot {save_path} could not be created due to RunTimeError")


def plot_time_trajectories_all(
    data,
    data_id,
    use_train_data=False,
    idx_gen="rand",
    result_dir="",
    idx_custom_tuple: list[tuple] | None = None,
    create_train_test_subfolder: bool = False,
):
    """
    Generates and saves a series of plots comparing and reconstructing time trajectories of state and latent features.

    This function iterates through predefined lists of plotting functions for state and latent features, calling each
    function to generate and save the corresponding plots. It allows for plotting time trajectories, comparing
    reconstructed states, and visualizing latent feature errors and reconstructions.

    Parameters:
    -----------
    data : object
        The dataset containing state and latent feature information. This object should have attributes suitable for
        plotting functions such as `plot_X_comparison` and `plot_Z_ph`.

    data_id : object
        The dataset containing identified features and results used for comparison and reconstruction. This object should
        have attributes for plotting functions that need identified data.

    use_train_data : bool, optional
        If True, the function will use the training data for plotting. If False, it will use the test data. Default is False.

    idx_gen : str, optional
        Method for generating indices of features to plot. Options are:
        - "rand": Randomly selects indices.
        - "first": Selects the first few indices.
        Default is "rand".

    result_dir : str, optional
        The directory path where the plots will be saved. If not provided, the plots will not be saved. Default is an empty string.

    Returns:
    --------
    None
        The function does not return anything. It generates and displays plots, and optionally saves them to files.
    """
    if create_train_test_subfolder:
        if use_train_data:
            result_dir = os.path.join(result_dir, "train")
        else:
            result_dir = os.path.join(result_dir, "test")
        if not os.path.exists(result_dir):
            os.makedirs(result_dir)

    state_functions = [
        plot_X_comparison,
        plot_X_dt_comparison,
        plot_x_comparison,
        plot_x_reconstruction,
        plot_x_dt_reconstruction,
        plot_X_reconstruction,
        plot_X_dt_reconstruction,
    ]
    latent_state_functions = [
        plot_Z_ph,
        plot_z_ph,
        plot_Z_dt_ph_map,
        plot_z_dt_ph_map,
        plot_Z_dt_ph,
        plot_z_dt_ph,
    ]

    for state_function in state_functions:
        state_function(
            data,
            data_id,
            use_train_data=use_train_data,
            idx_gen=idx_gen,
            save_path=result_dir,
            idx_custom_tuple=idx_custom_tuple,
        )

    for latent_state_function in latent_state_functions:
        latent_state_function(
            data_id,
            use_train_data=use_train_data,
            idx_gen=idx_gen,
            save_path=result_dir,
            idx_custom_tuple=idx_custom_tuple,
        )


def chessboard_visualisation(test_ids, system_layer, data, result_dir, limits=None, error_limits=None):
    """
    Visualizes and compares predicted and test matrices by generating various plots.

    This function generates a comprehensive visualization of the predicted and test matrices from a system layer.
    It creates a grid of images showing the matrices and their absolute errors, saves these images, and exports
    the colormap used for visualizations. Additionally, it visualizes the matrices as animations and saves them as images.

    Parameters:
    -----------
    test_ids : list of int
        List of indices for the test samples to visualize and compare.

    system_layer : object
        The system layer object that provides methods to get predicted system matrices.

    data : object
        The dataset containing test data and matrices. This object should have attributes such as `test_data` and `ph_matrices_test`.

    result_dir : str
        The directory path where the result images, colormaps, and limits will be saved.

    Returns:
    --------
    None
        The function generates and saves various plots and files related to matrix visualizations and comparisons.
    """
    mu_test = data.test_data[-1]
    n_sim_test, n_t_test, _, _, _, _ = data.shape_test
    # predicted matrices
    J_pred, R_pred, B_pred = system_layer.get_system_matrices(mu_test, n_t=n_t_test)
    # original test matrices
    J_test_, R_test_, Q_test_, B_test_ = data.ph_matrices_test

    A_pred = J_pred - R_pred
    A_test_ = (J_test_ - R_test_) @ Q_test_

    J_pred, R_pred, B_pred, A_pred = (
        J_pred[test_ids],
        R_pred[test_ids],
        B_pred[test_ids],
        A_pred[test_ids],
    )
    J_test_, R_test_, B_test_, A_test_ = (
        J_test_[test_ids],
        R_test_[test_ids],
        B_test_[test_ids],
        A_test_[test_ids],
    )

    if limits is None:
        J_min, J_max = min(J_pred.min(), J_test_.min()), max(J_pred.max(), J_test_.max())
        R_min, R_max = min(R_pred.min(), R_test_.min()), max(R_pred.max(), R_test_.max())
        B_min, B_max = min(B_pred.min(), B_test_.min()), max(B_pred.max(), B_test_.max())
        A_min, A_max = min(A_pred.min(), A_test_.min()), max(A_pred.max(), A_test_.max())
    else:
        J_min, J_max, R_min, R_max, B_min, B_max, A_min, A_max = limits

    e_J = np.abs(J_pred - J_test_)  # / J_test[test_ids].max()
    e_R = np.abs(R_pred - R_test_)  # / R_test_.max()
    e_B = np.abs(B_pred - B_test_)  # / B_test[test_ids].max()
    e_A = np.abs(A_pred - A_test_)  # / A_test[test_ids].max()

    if error_limits is None:
        e_J_max = e_J.max()
        e_R_max = e_R.max()
        e_B_max = e_B.max()
        e_A_max = e_A.max()
    else:
        e_J_max, e_R_max, e_B_max, e_A_max = error_limits



    np.linalg.matrix_rank(B_test_[0])

    fig, axs = plt.subplots(12, max(len(test_ids), 2))
    color_factor = 1
    for i, test_id in enumerate(test_ids):
        axs[0, i].imshow(
            J_pred[i], vmin=color_factor * J_min, vmax=color_factor * J_max
        )
        axs[1, i].imshow(
            J_test_[i], vmin=color_factor * J_min, vmax=color_factor * J_max
        )
        axs[2, i].imshow(e_J[i], vmin=0, vmax=e_J_max)
        axs[3, i].imshow(
            R_pred[i], vmin=color_factor * R_min, vmax=color_factor * R_max
        )
        axs[4, i].imshow(
            R_test_[i], vmin=color_factor * R_min, vmax=color_factor * R_max
        )
        axs[5, i].imshow(e_R[i], vmin=0, vmax=e_R_max)
        axs[6, i].imshow(
            B_pred[i], vmin=color_factor * B_min, vmax=color_factor * B_max
        )
        axs[7, i].imshow(
            B_test_[i], vmin=color_factor * B_min, vmax=color_factor * B_max
        )
        axs[8, i].imshow(e_B[i], vmin=0, vmax=e_B_max)
        axs[9, i].imshow(A_pred[i], vmin=color_factor * A_min, vmax=color_factor * A_max)
        axs[10, i].imshow(A_pred[i], vmin=color_factor * A_min, vmax=color_factor * A_max)
        axs[11, i].imshow(e_A[i], vmin=0, vmax=e_A_max)
        if i == 0:
            axs[0, i].set_ylabel("J_pred")
            axs[1, i].set_ylabel("J_test")
            axs[2, i].set_ylabel("e_J")
            axs[3, i].set_ylabel("R_pred")
            axs[4, i].set_ylabel("R_test")
            axs[5, i].set_ylabel("e_R")
            axs[6, i].set_ylabel("B_pred")
            axs[7, i].set_ylabel("B_test")
            axs[8, i].set_ylabel("e_B")
            axs[9, i].set_ylabel("A_pred")
            axs[10, i].set_ylabel("A_test")
            axs[11, i].set_ylabel("e_A")

    plt.savefig(
        os.path.join(result_dir, f"compare_matrices.png"),
        bbox_inches="tight",
        pad_inches=0,
    )

    # %% save matrices as figures
    plt.figure()
    t_test, x_test, dx_dt_test, u_test, mu_test = data.test_data
    for u_ in u_test:
        plt.plot(u_)
    cmap = "plasma"
    for i in range(5):
        for key, matrix in dict(
            J=dict(
                limits=[J_min, J_max],
                error_limits=[0, e_J_max],
                matrices=dict(pred=J_pred, ref=J_test_, error=e_J),
            ),
            R=dict(
                limits=[R_min, R_max],
                error_limits=[0, e_R_max],
                matrices=dict(pred=R_pred, ref=R_test_, error=e_R),
            ),
            B=dict(
                limits=[B_min, B_max],
                error_limits=[0, e_B_max],
                matrices=dict(pred=B_pred, ref=B_test_, error=e_B),
            ),
            A=dict(
                limits=[A_min, A_max],
                error_limits=[0, e_A_max],
                matrices=dict(pred=A_pred, ref=A_test_, error=e_A),
            ),
        ).items():
            for sub_key, sub_matrix in matrix["matrices"].items():
                # plot without gui and save figure
                plt.figure()
                if sub_key == "error":
                    limits = matrix["error_limits"]
                else:
                    limits = matrix["limits"]
                plt.imshow(
                    sub_matrix[i],
                    vmin=limits[0],
                    vmax=limits[1],
                    cmap=cmap,
                )
                # remove ticks
                plt.xticks([])
                plt.yticks([])
                # plt.show()
                # save figure
                plt.savefig(
                    os.path.join(result_dir, f"{key}_{sub_key}_{i}.png"),
                    bbox_inches="tight",
                    pad_inches=0,
                )
    # save txt file with upper and lower limits
    with open(os.path.join(result_dir, "limits.txt"), "w") as file:
        file.write(f"J: min: {J_min} max: {J_max}\n")
        file.write(f"R: min: {R_min} max: {R_max}\n")
        file.write(f"B: min: {B_min} max: {B_max}\n")
        file.write(f"A: min: {A_min} max: {A_max}\n")
        file.write(f"error J: min: {0} max: {e_J.max()}\n")
        file.write(f"error R: min: {0} max: {e_R.max()}\n")
        file.write(f"error B: min: {0} max: {e_B.max()}\n")
        file.write(f"error A: min: {0} max: {e_A.max()}\n")


    # export colormap to tikz
    def convert_rgb(l):
        return [int(l[0] * 255), int(l[1] * 255), int(l[2] * 255)]

    def colormap_to_tikz(colormap, name):
        output = "{" + name + "}{\n"

        for i in range(colormap.N):
            rgb = colormap(i)[:3]
            newcolor = convert_rgb(rgb)
            output += f"    rgb255=({newcolor[0]},{newcolor[1]},{newcolor[2]});\n"
        output += "}\n"
        return output

    colormap = plt.get_cmap(cmap)

    result = open(f"{cmap}.txt", "w")
    result.write(colormap_to_tikz(colormap, "gnuplot2"))
    result.close()

    # %% visualize
    # plot comparison of original and reconstructed data as animation
    min_values = [J_pred.min(), R_pred.min(), B_pred.min()]
    max_values = [J_pred.max(), R_pred.max(), B_pred.max()]

    fig, ax = plt.subplots(1, 4, figsize=(12, 3), dpi=300, sharex="all", sharey="all")
    # global title
    # imshow matrices
    im1 = ax[0].imshow(J_pred[0], vmin=min_values[0], vmax=max_values[0])
    ax[0].set_title("$J_{ph}$")
    im2 = ax[1].imshow(R_pred[0], vmin=min_values[1], vmax=max_values[1])
    ax[1].set_title("$R_{ph}$")
    im3 = ax[2].imshow(B_pred[0], vmin=min_values[2], vmax=max_values[2])
    ax[2].set_title("$B_{ph}$")

    fig.tight_layout()


def plot_train_history(train_hist, validation=False, save_name="train_history"):
    """
    Plots the training history of a machine learning model.

    This function generates a plot of the training history for different loss metrics,
    including the overall loss, derivative losses, reconstruction loss, and regularization loss.
    The losses are plotted on a logarithmic scale to better visualize the convergence and performance
    of the training process.

    Parameters:
    -----------
    train_hist : object
        An object containing the training history. This object should have a `history` attribute,
        which is a dictionary with keys corresponding to different loss metrics (e.g., "loss", "dz_loss",
        "dx_loss", "rec_loss", "reg_loss") and values as lists or arrays of loss values recorded during training.

    Returns:
    --------
    None
        The function does not return any value. It generates and displays a plot of the training history.
    """
    if validation:
        name_extension = "val_"
    else:
        name_extension = ""
    # plot training history
    plt.figure()
    plt.semilogy(train_hist.history[f"{name_extension}loss"], label="loss")
    plt.semilogy(train_hist.history[f"{name_extension}dz_loss"], label="dz")
    try:
        plt.semilogy(train_hist.history[f"{name_extension}dx_loss"], label="dx")
        plt.semilogy(train_hist.history[f"{name_extension}rec_loss"], label="rec")
    except KeyError:
        pass
    plt.semilogy(train_hist.history["reg_loss"], label="reg")
    plt.legend()

    save_as_png(f"{save_name}{name_extension}")

def custom_state_plot(
    data,
    data_id,
    attributes: list[str],
    index_list: list[tuple],
    train_or_test: str = "test",
    cut_time_idx: int | None = None,
    subplot_idx: list[int] = None,
    subplot_title: list[str] = None,
    legend: list[str] = None,
    result_dir: str = "",
):
    """
    indices list of tuples with size (n_sim,n_n,n_dn)
    attributes list of str with [attribute of data, attribute of data_id], e.g. ["X","X_ph"]
    legend list of entries for orig system
    """
    # get data
    if train_or_test.lower() == "train":
        data_train_or_test = data.TRAIN
        data_id_train_or_test = data_id.TRAIN

    elif train_or_test.lower() == "test":
        data_train_or_test = data.TEST
        data_id_train_or_test = data_id.TEST
    # get attribute
    state = getattr(data_train_or_test, attributes[0])
    state_id = getattr(data_id_train_or_test, attributes[1])

    t = data_train_or_test.t
    if cut_time_idx is None:
        n_t = t.shape[0]
    else:
        t = t[:cut_time_idx]
        n_t = t.shape[0]

    plot_state = np.zeros((len(index_list), n_t))
    plot_state_id = np.zeros((len(index_list), n_t))
    for i_index, index in enumerate(index_list):
        n_sim = index[0]
        n_n = index[1]
        n_dn = index[2]
        plot_state[i_index] = state[n_sim, :n_t, n_n, n_dn]
        plot_state_id[i_index] = state_id[n_sim, :n_t, n_n, n_dn]

    num_subplots = max(subplot_idx) + 1
    if legend is None:
        legend = [[None]] * len(index_list)

    # plot data
    width = 6
    height = 6 / 1.61  # golden ratio
    fig, ax = plt.subplots(
        num_subplots, 1, figsize=(width, height), dpi=600, sharex="all"
    )
    for i_index in range(len(index_list)):
        if num_subplots == 1:
            ax.plot(t, plot_state[i_index], label=rf"{legend[i_index]}")
            ax.plot(t, plot_state_id[i_index], "--")
            ax.legend()
            ax.title.set_text(subplot_title)
        else:
            ax[subplot_idx[i_index]].plot(
                t, plot_state[i_index], label=rf"{legend[i_index]}"
            )
            ax[subplot_idx[i_index]].plot(t, plot_state_id[i_index], "--")
            ax[subplot_idx[i_index]].legend()
            ax[subplot_idx[i_index]].title.set_text(subplot_title[subplot_idx[i_index]])
    plt.xlabel("Time in s")
    plt.savefig(os.path.join(result_dir, "custom_state_plot.png"))

    print("debug in custom_state_plot")


def compare_x_and_x_dt(
    data, use_train_data=True, idx_gen="rand", idx_custom_tuple=None
):

    t, x, dx_dt, _, _, _, idx_n_f, num_plots = get_quantities_of_interest(
        data,
        "x",
        "dx_dt",
        use_train_data,
        "x",
        idx_gen,
        idx_custom_tuple=idx_custom_tuple,
    )

    idx_n_f.append(1842 * 4 + 3)

    num_plots = 2
    fig, ax = new_fig(num_plots, window_title="")
    for i in range(num_plots):
        if i == 0:
            x_or_x_dt = x
            title = "x"
        else:
            x_or_x_dt = dx_dt
            title = "x_dt"
        ax[i].plot(x_or_x_dt[:, idx_n_f])
        ax[i].grid(linestyle=":", linewidth=1)
        ax[i].set_title(title)
        ax[i].legend([f"x{i_n_f}" for i_n_f in idx_n_f])
    plt.xlabel(f"Time")
    plt.show(block=False)
    # save_as_png(os.path.join(result_dir, save_name_coeff))


def get_weight_files(
    phin_or_aphin,
    weight_dir,
    weight_name_pre_weights,
    every_n_epoch=None,
    weight_indices=None,
):
    """
    Typically requires the fit to run with `save_many_weights=True` callback.
    """
    if every_n_epoch is not None and weight_indices is not None:
        raise ValueError(f"Specifiy either `every_n_epoch` or `weight_indices`")

    if not isinstance(phin_or_aphin.system_layer, PHLayer):
        raise TypeError(
            f"The system layer of ApHIN/pHIN must be a PHLayer. PHQLayer is not implemented."
        )

    # use tex for plots
    plt.rcParams["text.usetex"] = True

    # Lists to store the extracted numbers and matching files
    epoch_numbers = []
    weight_files = []

    # Regular expression to match the weight name pattern
    pattern = re.compile(rf"^{weight_name_pre_weights}(\d+)\.weights\.h5$")

    # Walk through the directory
    for root, dirs, files in os.walk(weight_dir):
        for file in files:
            match = pattern.match(file)
            if match:
                # Extract the number and convert it to an integer
                epoch_numbers.append(int(match.group(1)))
                # Store the full path of the matching file
                weight_files.append(os.path.join(root, file))

    if weight_files:
        logging.info(
            f"{len(weight_files)} files with a starting string `{weight_name_pre_weights}` were found."
        )
    else:
        raise ValueError(
            f"No weight files have been found with the starting string {weight_name_pre_weights} in directory {weight_dir}."
        )
    # sort alphabettically
    weight_files = np.array(natsorted(weight_files))
    epoch_numbers = np.array(natsorted(epoch_numbers))

    # choose indices
    if every_n_epoch is None and weight_indices is None:
        every_n_epoch = 5
        weight_indices = slice(0, len(weight_files), every_n_epoch)
    elif every_n_epoch:
        weight_indices = slice(0, len(weight_files), every_n_epoch)
    elif weight_indices is not None:
        weight_indices = weight_indices

    return weight_files, epoch_numbers, weight_indices


def plot_weight_coefficient_evolution(
    phin_or_aphin,
    data,
    result_dir,
    weight_dir,
    weight_name_pre_weights,
    every_n_epoch=None,
    weight_indices=None,
    sim_idx=0,
    save_name="coefficient_evolution",
    use_train_data=False,
):

    weight_files, epoch_numbers, weight_indices = get_weight_files(
        phin_or_aphin,
        weight_dir,
        weight_name_pre_weights,
        every_n_epoch=every_n_epoch,
        weight_indices=weight_indices,
    )

    if use_train_data:
        mu = data.data[-1]
        n_sim = data.TRAIN.shape[0]
        n_t = data.TRAIN.shape[1]
        idx_prefix = "train"
    else:
        mu = data.test_data[-1]
        n_sim = data.TEST.shape[0]
        n_t = data.TEST.shape[1]
        idx_prefix = "test"

    for i_weight_file, weight_file in enumerate(weight_files[weight_indices]):
        # logging.info()
        phin_or_aphin.load_weights(weight_file)
        if mu is not None:
            dof_J, dof_R, dof_B, dof_Q, _ = (
                phin_or_aphin.system_layer.get_parameter_dependent_weights(mu)
            )
        else:
            raise NotImplementedError(f"Non-parametric version not yet implemented.")

        # convert from Tensor to (n_sim, n_coeff)
        dof_J = np.reshape(dof_J.numpy(), (n_sim, n_t, dof_J.numpy().shape[1]))[:, 0, :]
        dof_R = np.reshape(dof_R.numpy(), (n_sim, n_t, dof_R.numpy().shape[1]))[:, 0, :]
        dof_B = np.reshape(
            dof_B.numpy(), (n_sim, n_t, dof_B.numpy().shape[1] * dof_B.numpy().shape[2])
        )[:, 0, :]
        dof_Q = np.reshape(dof_Q.numpy(), (n_sim, n_t, dof_Q.numpy().shape[1]))[:, 0, :]
        if i_weight_file == 0:
            # initialize arrays
            num_epochs = len(weight_files[weight_indices])
            J_coefficients = np.zeros((num_epochs, dof_J.shape[1]))
            R_coefficients = np.zeros((num_epochs, dof_R.shape[1]))
            B_coefficients = np.zeros((num_epochs, dof_B.shape[1]))
            Q_coefficients = np.zeros((num_epochs, dof_Q.shape[1]))

        J_coefficients[i_weight_file, :] = dof_J[sim_idx]
        R_coefficients[i_weight_file, :] = dof_R[sim_idx]
        B_coefficients[i_weight_file, :] = dof_B[sim_idx]
        Q_coefficients[i_weight_file, :] = dof_Q[sim_idx]

    coefficient_names = ["J", "R", "B", "Q"]
    coefficient_values = [
        J_coefficients,
        R_coefficients,
        B_coefficients,
        Q_coefficients,
    ]
    # plot coefficients
    for coefficient_name, coefficient_value in zip(
        coefficient_names, coefficient_values
    ):
        save_name_coeff = f"{save_name}_{coefficient_name}"
        fig, ax = new_fig(1, window_title=save_name_coeff)
        ax.plot(epoch_numbers[weight_indices], coefficient_value)
        ax.grid(linestyle=":", linewidth=1)
        plt.title(
            f"Coefficient evolution of {coefficient_name}, {idx_prefix} sim: {sim_idx}"
        )
        plt.xlabel(f"Epochs")
        plt.show(block=False)
        save_as_png(os.path.join(result_dir, save_name_coeff))


def create_gif(
    phin_or_aphin,
    data,
    result_dir,
    weight_dir,
    weight_name_pre_weights,
    test_idx,
    every_n_epoch=None,
    weight_indices=None,
    duration=1,
    loop=0,
    dpi=600,
):
    assert isinstance(test_idx, int)

    weight_files, epoch_numbers, weight_indices = get_weight_files(
        phin_or_aphin,
        weight_dir,
        weight_name_pre_weights,
        every_n_epoch=every_n_epoch,
        weight_indices=weight_indices,
    )

    # over max and min values
    J_max_overall, R_max_overall, B_max_overall, e_max_overall = [-np.inf] * 4
    J_min_overall, R_min_overall, B_min_overall, e_min_overall = [np.inf] * 4

    # colormaps
    cmap_error = plt.get_cmap("inferno")

    for weight_file, epoch_number in zip(
        weight_files[weight_indices], epoch_numbers[weight_indices]
    ):
        phin_or_aphin.load_weights(weight_file)
        # (
        #     J_pred,
        #     R_pred,
        #     B_pred,
        #     J_test_,
        #     R_test_,
        #     B_test_,
        #     J_min,
        #     J_max,
        #     R_min,
        #     R_max,
        #     B_min,
        #     B_max,
        #     e_J,
        #     e_R,
        #     e_B,
        # ) = extract_matrices_and_errors(data, phin_or_aphin.system_layer, test_idx)

        # fig, axs = plt.subplots(3, 3)
        # color_factor = 1
        # fig.suptitle(f"Epoch {epoch_number}")
        # im = axs[0, 0].imshow(
        #     J_pred, vmin=color_factor * J_min, vmax=color_factor * J_max
        # )
        # im = axs[1, 0].imshow(
        #     J_test_, vmin=color_factor * J_min, vmax=color_factor * J_max
        # )
        # im = axs[2, 0].imshow(e_J, vmin=color_factor * J_min, vmax=color_factor * J_max)
        # im = axs[0, 1].imshow(
        #     R_pred, vmin=color_factor * R_min, vmax=color_factor * R_max
        # )
        # im = axs[1, 1].imshow(
        #     R_test_, vmin=color_factor * R_min, vmax=color_factor * R_max
        # )
        # im = axs[2, 1].imshow(e_R, vmin=color_factor * R_min, vmax=color_factor * R_max)
        # im = axs[0, 2].imshow(
        #     B_pred, vmin=color_factor * B_min, vmax=color_factor * B_max
        # )
        # im = axs[1, 2].imshow(
        #     B_test_, vmin=color_factor * B_min, vmax=color_factor * B_max
        # )
        # im = axs[2, 2].imshow(e_B, vmin=color_factor * B_min, vmax=color_factor * B_max)

        (
            J_pred,
            R_pred,
            B_pred,
            J_test_,
            R_test_,
            B_test_,
            _,
            _,
            _,
            _,
            _,
            _,
            e_J,
            e_R,
            e_B,
        ) = extract_matrices_and_errors(
            data, phin_or_aphin.system_layer, test_idx, returnJRBminmax=False
        )

        # normalize matrices
        normalize_min_value = -1
        normalize_max_value = 1
        J_test_, J_original_min, J_original_max = normalize_to_range(
            J_test_, min_val=normalize_min_value, max_val=normalize_max_value
        )
        R_test_, R_original_min, R_original_max = normalize_to_range(
            R_test_, min_val=normalize_min_value, max_val=normalize_max_value
        )
        B_test_, B_original_min, B_original_max = normalize_to_range(
            B_test_, min_val=normalize_min_value, max_val=normalize_max_value
        )

        J_pred = scale_array_with_orig_values(
            J_pred,
            J_original_min,
            J_original_max,
            min_val=normalize_min_value,
            max_val=normalize_max_value,
        )
        R_pred = scale_array_with_orig_values(
            R_pred,
            R_original_min,
            R_original_max,
            min_val=normalize_min_value,
            max_val=normalize_max_value,
        )
        B_pred = scale_array_with_orig_values(
            B_pred,
            B_original_min,
            B_original_max,
            min_val=normalize_min_value,
            max_val=normalize_max_value,
        )

        e_J = np.abs(J_pred - J_test_)  # / J_test[test_ids].max()
        e_R = np.abs(R_pred - R_test_)  # / R_test_.max()
        e_B = np.abs(B_pred - B_test_)  # / B_test[test_ids].max()

        J_max, J_min = J_pred.max(), J_pred.min()
        R_max, R_min = R_pred.max(), R_pred.min()
        B_max, B_min = B_pred.max(), B_pred.min()
        e_J_max, e_J_min = e_J.max(), e_J.min()
        e_R_max, e_R_min = R_pred.max(), e_R.min()
        e_B_max, e_B_min = e_B.max(), e_B.min()
        if J_max > J_max_overall:
            J_max_overall = J_max
        if R_max > R_max_overall:
            R_max_overall = R_max
        if B_max > B_max_overall:
            B_max_overall = B_max
        if J_min < J_min_overall:
            J_min_overall = J_min
        if R_min < R_min_overall:
            R_min_overall = R_min
        if B_min < B_min_overall:
            B_min_overall = B_min

        # error
        if min(e_J_min, e_R_min, e_B_min) < e_min_overall:
            e_min_overall = min(e_J_min, e_R_min, e_B_min)
        if max(e_J_max, e_R_max, e_B_max) > e_max_overall:
            e_max_overall = max(e_J_max, e_R_max, e_B_max)

        max_pred_overall = max(J_max_overall, R_max_overall, B_max_overall)
        min_pred_overall = max(J_min_overall, R_min_overall, B_min_overall)
        # overall_range = max_pred_overall - min_pred_overall
        # original_range = normalize_max_value - normalize_min_value
        test_max = max_pred_overall
        pred_max = max_pred_overall
        test_min = min_pred_overall
        pred_min = min_pred_overall
        # set to overall
        error_to_overall = False
        if error_to_overall:
            error_max = e_max_overall
            error_min = e_min_overall
        else:
            # set to fixed
            error_max = 0.5
            error_min = 0

    image_list = []
    for weight_file, epoch_number in zip(
        weight_files[weight_indices], epoch_numbers[weight_indices]
    ):
        phin_or_aphin.load_weights(weight_file)

        (
            J_pred,
            R_pred,
            B_pred,
            J_test_,
            R_test_,
            B_test_,
            _,
            _,
            _,
            _,
            _,
            _,
            _,
            _,
            _,
        ) = extract_matrices_and_errors(
            data, phin_or_aphin.system_layer, test_idx, returnJRBminmax=False
        )

        # normalize matrices
        normalize_min_value = -1
        normalize_max_value = 1
        J_test_, J_original_min, J_original_max = normalize_to_range(
            J_test_, min_val=normalize_min_value, max_val=normalize_max_value
        )
        R_test_, R_original_min, R_original_max = normalize_to_range(
            R_test_, min_val=normalize_min_value, max_val=normalize_max_value
        )
        B_test_, B_original_min, B_original_max = normalize_to_range(
            B_test_, min_val=normalize_min_value, max_val=normalize_max_value
        )

        J_pred = scale_array_with_orig_values(
            J_pred,
            J_original_min,
            J_original_max,
            min_val=normalize_min_value,
            max_val=normalize_max_value,
        )
        R_pred = scale_array_with_orig_values(
            R_pred,
            R_original_min,
            R_original_max,
            min_val=normalize_min_value,
            max_val=normalize_max_value,
        )
        B_pred = scale_array_with_orig_values(
            B_pred,
            B_original_min,
            B_original_max,
            min_val=normalize_min_value,
            max_val=normalize_max_value,
        )

        e_J = np.abs(J_pred - J_test_)  # / J_test[test_ids].max()
        e_R = np.abs(R_pred - R_test_)  # / R_test_.max()
        e_B = np.abs(B_pred - B_test_)  # / B_test[test_ids].max()

        fig, axs = plt.subplots(3, 3)
        color_factor = 1
        fig.suptitle(f"Epoch {epoch_number}")
        im = []
        im.append(
            axs[0, 0].imshow(
                J_pred, vmin=color_factor * pred_min, vmax=color_factor * pred_max
            )
        )
        im.append(
            axs[1, 0].imshow(
                J_test_, vmin=color_factor * test_min, vmax=color_factor * test_max
            )
        )
        im.append(
            axs[2, 0].imshow(
                e_J,
                vmin=color_factor * error_min,
                vmax=color_factor * error_max,
                cmap=cmap_error,
            )
        )
        im.append(
            axs[0, 1].imshow(
                R_pred, vmin=color_factor * pred_min, vmax=color_factor * pred_max
            )
        )
        im.append(
            axs[1, 1].imshow(
                R_test_, vmin=color_factor * test_min, vmax=color_factor * test_max
            )
        )

        axs[2, 1].imshow(
            e_R,
            vmin=color_factor * error_min,
            vmax=color_factor * error_max,
            cmap=cmap_error,
        )

        im_pred = axs[0, 2].imshow(
            B_pred, vmin=color_factor * pred_min, vmax=color_factor * pred_max
        )

        im_test = axs[1, 2].imshow(
            B_test_, vmin=color_factor * test_min, vmax=color_factor * test_max
        )

        im_e = axs[2, 2].imshow(
            e_B,
            vmin=color_factor * error_min,
            vmax=color_factor * error_max,
            cmap=cmap_error,
        )

        im_cb_list = [im_pred, im_test, im_e]

        print(f"error_min: {error_min}, error_max: {error_max}")
        print(f"error_min: {test_min}, error_max: {test_max}")

        # common options for all axes
        for ax in axs.flatten():
            ax.set_xticks([])
            ax.set_yticks([])

        axs[0, 0].set_ylabel(r"$\tilde{\bm{J}}$")
        axs[1, 0].set_ylabel(r"$\hat{\bm{J}}$")
        axs[2, 0].set_ylabel(r"$\bm{J}_e$")
        axs[0, 1].set_ylabel(r"$\tilde{\bm{R}}$")
        axs[1, 1].set_ylabel(r"$\hat{\bm{R}}$")
        axs[2, 1].set_ylabel(r"$\bm{R}_e$")
        axs[0, 2].set_ylabel(r"$\tilde{\bm{B}}$")
        axs[1, 2].set_ylabel(r"$\hat{\bm{B}}$")
        axs[2, 2].set_ylabel(r"$\bm{B}_e$")

        # plt.subplots_adjust(wspace=0, hspace=0)
        # plt.subplot_tool()
        # plt.show()

        # cbar = fig.colorbar(im, ax=axs[0, 2], label="scaled values")
        # fig.colorbar(im, ax=axs[1, 2], label="scaled values")
        # fig.colorbar(im, ax=axs[2, 2], label="error")

        # cbar.get_position()

        # move B matrix to the left
        posB_x = axs[0, 2].get_position().x0  # Get the original position
        posR_x = axs[0, 1].get_position().x1
        gap = posB_x - posR_x  # Calculate the gap between the subplots
        desired_gap = 0.07
        transition = gap - desired_gap
        cbar_labels = ["norm. to orig.", "normalized", "rel. error"]
        for i in range(3):
            pos_ax = axs[i, 2].get_position()
            axs[i, 2].set_position(
                [pos_ax.x0 - transition, pos_ax.y0, pos_ax.width, pos_ax.height]
            )
            # add colorbar to the right
            l, b, w, h = axs[i, 2].get_position().bounds
            distance_to_cbar = 0.05
            cax = fig.add_axes([l + w + distance_to_cbar, b, distance_to_cbar, h])
            fig.colorbar(im_cb_list[i], cax=cax, label=cbar_labels[i])

        # ax2 = axs[0,2]
        # l, b, w, h = ax2.get_position().bounds         # get position of `ax2`
        # cax = fig.add_axes([l + w + 0.03, b, 0.03, h]) # add colorbar's axes next to `ax2`
        # fig.colorbar(im, cax=cax)

        # cbar = fig.colorbar(im, ax=axs[0, 2], label="scaled values")
        # fig.colorbar(im, ax=axs[1, 2], label="scaled values")
        # fig.colorbar(im, ax=axs[2, 2], label="error")

        # fig.tight_layout()

        # from mpl_toolkits.axes_grid1 import make_axes_locatable

        # divider = make_axes_locatable(axs[0, 2])
        # cax = divider.new_vertical(size="5%", pad=0.7, pack_start=True)
        # fig.add_axes(cax)
        # fig.colorbar(im, cax=cax,orientation="vertical")

        # plt.tight_layout()
        plt.savefig(
            os.path.join(result_dir, f"matrices_for_gif_{epoch_number}.png"),
            bbox_inches="tight",
            pad_inches=0.1,
            transparent=True,
            dpi=dpi,
        )
        plt.close()

        # create image list
        image_list.append(
            Image.open(os.path.join(result_dir, f"matrices_for_gif_{epoch_number}.png"))
        )

        del fig
        del axs
        del im

    logging.info(f"J_max_overall: {J_max_overall}")
    logging.info(f"R_max_overall: {R_max_overall}")
    logging.info(f"B_max_overall: {B_max_overall}")
    logging.info(f"J_min_overall: {J_min_overall}")
    logging.info(f"R_min_overall: {R_min_overall}")
    logging.info(f"B_min_overall: {B_min_overall}")

    # create gif from png files
    image_list[0].save(
        os.path.join(result_dir, "matrix_evolution_msd.gif"),
        save_all=True,
        append_images=image_list[1:],
        duration=duration,
        loop=loop,
        disposal=2,
    )


def normalize_to_range(arr, min_val=-1, max_val=1):
    original_min = np.min(arr)
    original_max = np.max(arr)

    # Normalize the array to [0, 1]
    normalized_arr = (arr - original_min) / (original_max - original_min)

    # Scale to [min_val, max_val]
    normalized_arr = normalized_arr * (max_val - min_val) + min_val

    return normalized_arr, original_min, original_max


def scale_array_with_orig_values(
    arr, original_min, original_max, min_val=-1, max_val=1
):
    # Normalize the array to [0, 1] using original min and max
    scaled_arr = (arr - original_min) / (original_max - original_min)

    # Scale to [min_val, max_val]
    scaled_arr = scaled_arr * (max_val - min_val) + min_val

    return scaled_arr


def truncate_colormap(cmap, minval=0.0, maxval=1.0, n=100):
    new_cmap = matplotlib.colors.LinearSegmentedColormap.from_list(
        "trunc({n},{a:.2f},{b:.2f})".format(n=cmap.name, a=minval, b=maxval),
        cmap(np.linspace(minval, maxval, n)),
    )
    return new_cmap


def extract_matrices_and_errors(data, system_layer, test_ids, returnJRBminmax=True):
    mu_test = data.test_data[-1]
    n_sim_test, n_t_test, _, _, _, _ = data.shape_test
    # predicted matrices
    J_pred, R_pred, B_pred = system_layer.get_system_matrices(mu_test, n_t=n_t_test)
    # original test matrices
    J_test_, R_test_, Q_test_, B_test_ = data.ph_matrices_test

    J_pred, R_pred, B_pred = (
        J_pred[test_ids],
        R_pred[test_ids],
        B_pred[test_ids],
    )
    J_test_, R_test_, B_test_ = (
        J_test_[test_ids],
        R_test_[test_ids],
        B_test_[test_ids],
    )

    e_J = np.abs(J_pred - J_test_)  # / J_test[test_ids].max()
    e_R = np.abs(R_pred - R_test_)  # / R_test_.max()
    e_B = np.abs(B_pred - B_test_)  # / B_test[test_ids].max()

    # get min max values
    J_min, J_max = min(J_pred.min(), J_test_.min()), max(J_pred.max(), J_test_.max())
    R_min, R_max = min(R_pred.min(), R_test_.min()), max(R_pred.max(), R_test_.max())
    B_min, B_max = min(B_pred.min(), B_test_.min()), max(B_pred.max(), B_test_.max())

    pred_min, pred_max = min(J_pred.min(), R_pred.min(), B_pred.min()), max(
        J_pred.max(), R_pred.max(), B_pred.max()
    )
    test_min, test_max = min(J_test_.min(), R_test_.min(), B_test_.min()), max(
        J_test_.max(), R_test_.max(), B_test_.max()
    )
    error_min, error_max = min(e_J.min(), e_R.min(), e_B.min()), max(
        e_J.max(), e_R.max(), e_B.max()
    )

    if returnJRBminmax:
        return (
            J_pred,
            R_pred,
            B_pred,
            J_test_,
            R_test_,
            B_test_,
            J_min,
            J_max,
            R_min,
            R_max,
            B_min,
            B_max,
            e_J,
            e_R,
            e_B,
        )
    else:
        return (
            J_pred,
            R_pred,
            B_pred,
            J_test_,
            R_test_,
            B_test_,
            pred_min,
            pred_max,
            test_min,
            test_max,
            error_min,
            error_max,
            e_J,
            e_R,
            e_B,
        )<|MERGE_RESOLUTION|>--- conflicted
+++ resolved
@@ -1197,15 +1197,8 @@
         num_plots = num_plots_max
 
     fig, ax = new_fig(num_plots, window_title="Input u")
-<<<<<<< HEAD
     if num_plots == 1:
         ax = [ax]
-=======
-    # make axis plot at least 2d
-    if num_plots == 1:
-        ax = [ax]
-    plt.title("Inputs")
->>>>>>> ab10ee81
     ax[0].set_title("Inputs")
     for i_u in range(num_plots):
         ax[i_u].plot(u[:, i_u], label=rf"$u_{i_u}$")
