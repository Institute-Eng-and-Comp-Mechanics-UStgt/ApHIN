--- conflicted
+++ resolved
@@ -1739,7 +1739,6 @@
         rel_error_for_each_state = (
             np.linalg.norm(x - x_id, axis=0)
         ) / normalization_value
-<<<<<<< HEAD
         use_thermomechanic_domain = False
         if use_thermomechanic_domain:
             domain_names = [
@@ -1751,11 +1750,6 @@
                 "vel_y",
                 "vel_z",
             ]
-=======
-        disc_brake_data = False
-        if disc_brake_data:
-            domain_names = ["T", "disp_x", "disp_y", "disp_z", "vel_x", "vel_y", "vel_z"]
->>>>>>> 3e480343
         else:
             domain_names = None
         if domain_names is not None:
