--- conflicted
+++ resolved
@@ -18,7 +18,6 @@
     reshape_inputs_to_features,
     reshape_features_to_states,
 )
-<<<<<<< HEAD
 from aphin.systems.ph_systems import PHSystem
 from aphin.systems.ph_systems import DescrPHSystem
 from aphin.identification import PHIN
@@ -26,11 +25,6 @@
 from aphin.layers.ph_layer import PHLayer
 from aphin.layers.phq_layer import PHQLayer
 from aphin.layers.descriptor_ph_layer import DescriptorPHLayer, DescriptorPHQLayer
-=======
-from aphin.systems import PHSystem
-from aphin.identification import PHIN, APHIN
-from aphin.layers import PHLayer, PHQLayer, LTILayer
->>>>>>> 71135bce
 
 
 class Data(ABC):
@@ -1980,12 +1974,7 @@
             J_ph, R_ph, B_ph, Q_ph = system_layer.get_system_matrices(
                 data.mu, n_t=data.n_t
             )
-<<<<<<< HEAD
-            E_ph = None
-        elif isinstance(system_layer, PHLayer):
-=======
         elif isinstance(system_layer, PHLayer) or isinstance(system_layer, LTILayer):
->>>>>>> 71135bce
             J_ph, R_ph, B_ph = system_layer.get_system_matrices(data.mu, n_t=data.n_t)
             Q_ph = None
             E_ph = None
